package org.apache.solr.search.function.distance;
/**
 * Licensed to the Apache Software Foundation (ASF) under one or more
 * contributor license agreements.  See the NOTICE file distributed with
 * this work for additional information regarding copyright ownership.
 * The ASF licenses this file to You under the Apache License, Version 2.0
 * (the "License"); you may not use this file except in compliance with
 * the License.  You may obtain a copy of the License at
 *
 *     http://www.apache.org/licenses/LICENSE-2.0
 *
 * Unless required by applicable law or agreed to in writing, software
 * distributed under the License is distributed on an "AS IS" BASIS,
 * WITHOUT WARRANTIES OR CONDITIONS OF ANY KIND, either express or implied.
 * See the License for the specific language governing permissions and
 * limitations under the License.
 */

import org.apache.lucene.spatial.DistanceUtils;
import org.apache.lucene.spatial.geohash.GeoHashUtils;
import org.apache.solr.SolrTestCaseJ4;
import org.apache.solr.common.SolrException;
import org.junit.BeforeClass;
import org.junit.Test;

import static org.junit.Assert.*;

/**
 *
 *
 **/
public class DistanceFunctionTest extends SolrTestCaseJ4 {
  @BeforeClass
  public static void beforeClass() throws Exception {
    initCore("solrconfig.xml", "schema12.xml");
  }

  @Test
  public void testHaversine() throws Exception {
    clearIndex();
    assertU(adoc("id", "1", "x_td", "0", "y_td", "0", "gh_s", GeoHashUtils.encode(32.7693246, -79.9289094)));
    assertU(adoc("id", "2", "x_td", "0", "y_td", String.valueOf(Math.PI / 2), "gh_s", GeoHashUtils.encode(32.7693246, -78.9289094)));
    assertU(adoc("id", "3", "x_td", String.valueOf(Math.PI / 2), "y_td", String.valueOf(Math.PI / 2), "gh_s", GeoHashUtils.encode(32.7693246, -80.9289094)));
    assertU(adoc("id", "4", "x_td", String.valueOf(Math.PI / 4), "y_td", String.valueOf(Math.PI / 4), "gh_s", GeoHashUtils.encode(32.7693246, -81.9289094)));
    assertU(adoc("id", "5", "x_td", "45.0", "y_td", "45.0",
            "gh_s", GeoHashUtils.encode(32.7693246, -81.9289094)));
    assertU(adoc("id", "6", "point_hash", "32.5, -79.0", "point", "32.5, -79.0"));
    assertU(adoc("id", "7", "point_hash", "32.6, -78.0", "point", "32.6, -78.0"));
    assertU(commit());
    //Get the haversine distance between the point 0,0 and the docs above assuming a radius of 1
    assertQ(req("fl", "*,score", "q", "{!func}hsin(1, false, x_td, y_td, 0, 0)", "fq", "id:1"), "//float[@name='score']='0.0'");
    assertQ(req("fl", "*,score", "q", "{!func}hsin(1, false, x_td, y_td, 0, 0)", "fq", "id:2"), "//float[@name='score']='" + (float) (Math.PI / 2) + "'");
    assertQ(req("fl", "*,score", "q", "{!func}hsin(1, false, x_td, y_td, 0, 0)", "fq", "id:3"), "//float[@name='score']='" + (float) (Math.PI / 2) + "'");
    assertQ(req("fl", "*,score", "q", "{!func}hsin(1, false, x_td, y_td, 0, 0)", "fq", "id:4"), "//float[@name='score']='1.0471976'");
    assertQ(req("fl", "*,score", "q", "{!func}hsin(1, true, x_td, y_td, 0, 0)", "fq", "id:5"), "//float[@name='score']='1.0471976'");
    //SOLR-2114
    assertQ(req("fl", "*,score", "q", "{!func}hsin(6371.009, true, point, vector(0, 0))", "fq", "id:6"), "//float[@name='score']='8977.814'");
    
    //Geo Hash Haversine
    //Can verify here: http://www.movable-type.co.uk/scripts/latlong.html, but they use a slightly different radius for the earth, so just be close
    assertQ(req("fl", "*,score", "q", "{!func}ghhsin(" + DistanceUtils.EARTH_MEAN_RADIUS_KM + ", gh_s, \"" + GeoHashUtils.encode(32, -79) +
            "\",)", "fq", "id:1"), "//float[@name='score']='122.171875'");

    assertQ(req("fl", "id,point_hash,score", "q", "{!func}recip(ghhsin(" + DistanceUtils.EARTH_MEAN_RADIUS_KM + ", point_hash, \"" + GeoHashUtils.encode(32, -79) + "\"), 1, 1, 0)"),
            "//*[@numFound='7']", 
            "//result/doc[1]/str[@name='id'][.='6']",
            "//result/doc[2]/str[@name='id'][.='7']"//all the rest don't matter
            );


    assertQ(req("fl", "*,score", "q", "{!func}ghhsin(" + DistanceUtils.EARTH_MEAN_RADIUS_KM + ", gh_s, geohash(32, -79))", "fq", "id:1"), "//float[@name='score']='122.171875'");
<<<<<<< HEAD
=======

  }


  @Test
  public void testLatLon() throws Exception {
    assertU(adoc("id", "100", "store", "1,2"));
    assertU(commit());
   
    assertJQ(req("defType","func", "q","geodist(1,2,3,4)","fq","id:100","fl","id,score")
      ,"/response/docs/[0]/score==314.40338"
    );

    // throw in some decimal points
    assertJQ(req("defType","func", "q","geodist(1.0,2,3,4.0)","fq","id:100","fl","id,score")
      ,"/response/docs/[0]/score==314.40338"
    );

    // default to reading pt
    assertJQ(req("defType","func", "q","geodist(1,2)","pt","3,4", "fq","id:100","fl","id,score")
      ,"/response/docs/[0]/score==314.40338"
    );

    // default to reading pt first
    assertJQ(req("defType","func", "q","geodist(1,2)","pt","3,4", "sfield","store", "fq","id:100","fl","id,score")
      ,"/response/docs/[0]/score==314.40338"
    );

    // if pt missing, use sfield
    assertJQ(req("defType","func", "q","geodist(3,4)","sfield","store", "fq","id:100","fl","id,score")
      ,"/response/docs/[0]/score==314.40338"
    );

    // read both pt and sfield
    assertJQ(req("defType","func", "q","geodist()","pt","3,4","sfield","store", "fq","id:100","fl","id,score")
      ,"/response/docs/[0]/score==314.40338"
    );

    // param substitution
    assertJQ(req("defType","func", "q","geodist($a,$b)","a","3,4","b","store", "fq","id:100","fl","id,score")
      ,"/response/docs/[0]/score==314.40338"
    );

>>>>>>> 2ede77ba
  }

  
  @Test
  public void testVector() throws Exception {
    clearIndex();
    assertU(adoc("id", "1", "x_td", "0", "y_td", "0", "z_td", "0", "w_td", "0"));
    assertU(adoc("id", "2", "x_td", "0", "y_td", "1", "z_td", "0", "w_td", "0"));
    assertU(adoc("id", "3", "x_td", "1", "y_td", "1", "z_td", "1", "w_td", "1"));
    assertU(adoc("id", "4", "x_td", "1", "y_td", "0", "z_td", "0", "w_td", "0"));
    assertU(adoc("id", "5", "x_td", "2.3", "y_td", "5.5", "z_td", "7.9", "w_td", "-2.4"));
    assertU(adoc("id", "6", "point", "1.0,0.0"));
    assertU(adoc("id", "7", "point", "5.5,10.9"));
    assertU(commit());
    //two dimensions, notice how we only pass in 4 value sources
    assertQ(req("fl", "*,score", "q", "{!func}sqedist(x_td, y_td, 0, 0)", "fq", "id:1"), "//float[@name='score']='0.0'");
    assertQ(req("fl", "*,score", "q", "{!func}sqedist(x_td, y_td, 0, 0)", "fq", "id:2"), "//float[@name='score']='1.0'");
    assertQ(req("fl", "*,score", "q", "{!func}sqedist(x_td, y_td, 0, 0)", "fq", "id:3"), "//float[@name='score']='" + 2.0f + "'");
    assertQ(req("fl", "*,score", "q", "{!func}sqedist(x_td, y_td, 0, 0)", "fq", "id:4"), "//float[@name='score']='1.0'");
    assertQ(req("fl", "*,score", "q", "{!func}sqedist(x_td, y_td, 0, 0)", "fq", "id:5"), "//float[@name='score']='" + (float) (2.3 * 2.3 + 5.5 * 5.5) + "'");

    //three dimensions, notice how we pass in 6 value sources
    assertQ(req("fl", "*,score", "q", "{!func}sqedist(x_td, y_td, z_td, 0, 0, 0)", "fq", "id:1"), "//float[@name='score']='0.0'");
    assertQ(req("fl", "*,score", "q", "{!func}sqedist(x_td, y_td, z_td, 0, 0, 0)", "fq", "id:2"), "//float[@name='score']='1.0'");
    assertQ(req("fl", "*,score", "q", "{!func}sqedist(x_td, y_td, z_td, 0, 0, 0)", "fq", "id:3"), "//float[@name='score']='" + 3.0f + "'");
    assertQ(req("fl", "*,score", "q", "{!func}sqedist(x_td, y_td, z_td, 0, 0, 0)", "fq", "id:4"), "//float[@name='score']='1.0'");
    assertQ(req("fl", "*,score", "q", "{!func}sqedist(x_td, y_td, z_td, 0, 0, 0)", "fq", "id:5"), "//float[@name='score']='" + (float) (2.3 * 2.3 + 5.5 * 5.5 + 7.9 * 7.9) + "'");

    //four dimensions, notice how we pass in 8 value sources
    assertQ(req("fl", "*,score", "q", "{!func}sqedist(x_td, y_td, z_td, w_td, 0, 0, 0, 0)", "fq", "id:1"), "//float[@name='score']='0.0'");
    assertQ(req("fl", "*,score", "q", "{!func}sqedist(x_td, y_td, z_td, w_td, 0, 0, 0, 0)", "fq", "id:2"), "//float[@name='score']='1.0'");
    assertQ(req("fl", "*,score", "q", "{!func}sqedist(x_td, y_td, z_td, w_td, 0, 0, 0, 0)", "fq", "id:3"), "//float[@name='score']='" + 4.0f + "'");
    assertQ(req("fl", "*,score", "q", "{!func}sqedist(x_td, y_td, z_td, w_td, 0, 0, 0, 0)", "fq", "id:4"), "//float[@name='score']='1.0'");
    assertQ(req("fl", "*,score", "q", "{!func}sqedist(x_td, y_td, z_td, w_td, 0, 0, 0, 0)", "fq", "id:5"), "//float[@name='score']='" + (float) (2.3 * 2.3 + 5.5 * 5.5 + 7.9 * 7.9 + 2.4 * 2.4) + "'");
    //Pass in imbalanced list, throw exception
    try {
      ignoreException("Illegal number of sources");
      assertQ(req("fl", "*,score", "q", "{!func}sqedist(x_td, y_td, z_td, w_td, 0, 0, 0)", "fq", "id:1"), "//float[@name='score']='0.0'");
      assertTrue("should throw an exception", false);
    } catch (Exception e) {
      Throwable cause = e.getCause();
      assertNotNull(cause);
      assertTrue(cause instanceof SolrException);
    }
    resetExceptionIgnores();

    //do one test of Euclidean
    //two dimensions, notice how we only pass in 4 value sources
    assertQ(req("fl", "*,score", "q", "{!func}dist(2, x_td, y_td, 0, 0)", "fq", "id:1"), "//float[@name='score']='0.0'");
    assertQ(req("fl", "*,score", "q", "{!func}dist(2, x_td, y_td, 0, 0)", "fq", "id:2"), "//float[@name='score']='1.0'");
    assertQ(req("fl", "*,score", "q", "{!func}dist(2, x_td, y_td, 0, 0)", "fq", "id:3"), "//float[@name='score']='" + (float) Math.sqrt(2.0) + "'");
    assertQ(req("fl", "*,score", "q", "{!func}dist(2, x_td, y_td, 0, 0)", "fq", "id:4"), "//float[@name='score']='1.0'");
    assertQ(req("fl", "*,score", "q", "{!func}dist(2, x_td, y_td, 0, 0)", "fq", "id:5"), "//float[@name='score']='" + (float) Math.sqrt((2.3 * 2.3 + 5.5 * 5.5)) + "'");

    //do one test of Manhattan
    //two dimensions, notice how we only pass in 4 value sources
    assertQ(req("fl", "*,score", "q", "{!func}dist(1, x_td, y_td, 0, 0)", "fq", "id:1"), "//float[@name='score']='0.0'");
    assertQ(req("fl", "*,score", "q", "{!func}dist(1, x_td, y_td, 0, 0)", "fq", "id:2"), "//float[@name='score']='1.0'");
    assertQ(req("fl", "*,score", "q", "{!func}dist(1, x_td, y_td, 0, 0)", "fq", "id:3"), "//float[@name='score']='" + (float) 2.0 + "'");
    assertQ(req("fl", "*,score", "q", "{!func}dist(1, x_td, y_td, 0, 0)", "fq", "id:4"), "//float[@name='score']='1.0'");
    assertQ(req("fl", "*,score", "q", "{!func}dist(1, x_td, y_td, 0, 0)", "fq", "id:5"), "//float[@name='score']='" + (float) (2.3 + 5.5) + "'");


    //Do point tests:
    assertQ(req("fl", "*,score", "q", "{!func}dist(1, vector(x_td, y_td), vector(0, 0))", "fq", "id:5"),
            "//float[@name='score']='" + (float) (2.3 + 5.5) + "'");

    assertQ(req("fl", "*,score", "q", "{!func}dist(1, point, vector(0, 0))", "fq", "id:6"),
            "//float[@name='score']='" + 1.0f + "'");

  }

}<|MERGE_RESOLUTION|>--- conflicted
+++ resolved
@@ -69,8 +69,6 @@
 
 
     assertQ(req("fl", "*,score", "q", "{!func}ghhsin(" + DistanceUtils.EARTH_MEAN_RADIUS_KM + ", gh_s, geohash(32, -79))", "fq", "id:1"), "//float[@name='score']='122.171875'");
-<<<<<<< HEAD
-=======
 
   }
 
@@ -114,7 +112,6 @@
       ,"/response/docs/[0]/score==314.40338"
     );
 
->>>>>>> 2ede77ba
   }
 
   
