--- conflicted
+++ resolved
@@ -302,7 +302,7 @@
     }
   }
 
-  private TokenStreamToAutomaton getTokenStreamToAutomaton() {
+  final TokenStreamToAutomaton getTokenStreamToAutomaton() {
     if (preserveSep) {
       return new EscapingTokenStreamToAutomaton();
     } else {
@@ -324,10 +324,6 @@
     BytesRef scratch = new BytesRef();
 
     TokenStreamToAutomaton ts2a = getTokenStreamToAutomaton();
-<<<<<<< HEAD
-
-=======
->>>>>>> 7bf2a79d
     // analyzed sequence + 0(byte) + weight(int) + surface + analyzedLength(short) 
     boolean success = false;
     byte buffer[] = new byte[8];
@@ -478,30 +474,8 @@
 
     try {
 
-<<<<<<< HEAD
       Automaton lookupAutomaton = toLookupAutomaton(key);
       
-=======
-      // TODO: is there a Reader from a CharSequence?
-      // Turn tokenstream into automaton:
-      TokenStream ts = queryAnalyzer.tokenStream("", new StringReader(key.toString()));
-      Automaton automaton = getTokenStreamToAutomaton().toAutomaton(ts);
-      ts.end();
-      ts.close();
-
-      // TODO: we could use the end offset to "guess"
-      // whether the final token was a partial token; this
-      // would only be a heuristic ... but maybe an OK one.
-      // This way we could eg differentiate "net" from "net ",
-      // which we can't today...
-
-      replaceSep(automaton);
-
-      // TODO: we can optimize this somewhat by determinizing
-      // while we convert
-      BasicOperations.determinize(automaton);
->>>>>>> 7bf2a79d
-
       final CharsRef spare = new CharsRef();
 
       //System.out.println("  now intersect exactFirst=" + exactFirst);
@@ -708,10 +682,6 @@
     return new PathIntersector(automaton, fst);
   }
   
-  final TokenStreamToAutomaton getTokenStreamToAutomaton() {
-    return new EscapingTokenStreamToAutomaton();
-  }
-  
   protected static class PathIntersector {
     protected List<FSTUtil.Path<Pair<Long,BytesRef>>> intersect; 
     protected final Automaton automaton;
