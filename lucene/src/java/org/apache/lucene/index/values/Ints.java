--- conflicted
+++ resolved
@@ -19,10 +19,6 @@
 
 import java.io.IOException;
 
-<<<<<<< HEAD
-import org.apache.lucene.index.values.FixedStraightBytesImpl.Reader;
-=======
->>>>>>> 2e71c97e
 import org.apache.lucene.index.values.IndexDocValuesArray.ByteValues;
 import org.apache.lucene.index.values.IndexDocValuesArray.IntValues;
 import org.apache.lucene.index.values.IndexDocValuesArray.LongValues;
@@ -34,10 +30,7 @@
 import org.apache.lucene.util.BytesRef;
 import org.apache.lucene.util.Counter;
 import org.apache.lucene.util.IOUtils;
-<<<<<<< HEAD
 import org.apache.lucene.util.LongsRef;
-=======
->>>>>>> 2e71c97e
 
 /**
  * Stores ints packed and fixed with fixed-bit precision.
@@ -67,10 +60,7 @@
     protected static final int VERSION_CURRENT = VERSION_START;
 
     private final ValueType valueType;
-<<<<<<< HEAD
     private LongsRef longsRef; // used for merging / type promotion
-=======
->>>>>>> 2e71c97e
 
     public IntsWriter(Directory dir, String id, Counter bytesUsed,
         IOContext context, ValueType valueType) throws IOException {
@@ -81,15 +71,9 @@
         int version, Counter bytesUsed, IOContext context, ValueType valueType) throws IOException {
       super(dir, id, codecName, version, bytesUsed, context);
       this.valueType = valueType;
-<<<<<<< HEAD
       size = getSize(valueType);
       this.bytesRef = new BytesRef(size);
       bytesRef.length = size;
-=======
-      final int expectedSize = getSize(valueType);
-      this.bytesRef = new BytesRef(expectedSize);
-      bytesRef.length = expectedSize;
->>>>>>> 2e71c97e
     }
     
     private static int getSize(ValueType type) {
@@ -109,14 +93,11 @@
 
     @Override
     public void add(int docID, long v) throws IOException {
-<<<<<<< HEAD
       toBytesRef(v);
       add(docID, bytesRef);
     }
 
     private void toBytesRef(long v) {
-=======
->>>>>>> 2e71c97e
       switch (valueType) {
       case FIXED_INTS_64:
         bytesRef.copy(v);
@@ -133,18 +114,12 @@
       default:
         throw new IllegalStateException("illegal type " + valueType);
       }
-<<<<<<< HEAD
-=======
-
-      add(docID, bytesRef);
->>>>>>> 2e71c97e
     }
 
     @Override
     public void add(int docID, PerDocFieldValues docValues) throws IOException {
       add(docID, docValues.getInt());
     }
-<<<<<<< HEAD
     
     @Override
     protected boolean tryBulkMerge(IndexDocValues docValues) {
@@ -172,8 +147,6 @@
       }
       super.mergeDoc(docID);
     }
-=======
->>>>>>> 2e71c97e
   }
 
   final static class IntsReader extends FixedStraightBytesImpl.Reader {
