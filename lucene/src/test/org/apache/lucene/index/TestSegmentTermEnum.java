--- conflicted
+++ resolved
@@ -74,12 +74,7 @@
 
   public void testPrevTermAtEnd() throws IOException
   {
-<<<<<<< HEAD
-    Directory dir = new MockRAMDirectory();
-    IndexWriter writer  = new IndexWriter(dir, new IndexWriterConfig(TEST_VERSION_CURRENT, new MockAnalyzer()).setCodecProvider(_TestUtil.alwaysCodec("Standard")));
-=======
     IndexWriter writer  = new IndexWriter(dir, newIndexWriterConfig( TEST_VERSION_CURRENT, new MockAnalyzer()).setCodecProvider(_TestUtil.alwaysCodec("Standard")));
->>>>>>> 2ede77ba
     addDoc(writer, "aaa bbb");
     writer.close();
     SegmentReader reader = getOnlySegmentReader(IndexReader.open(dir, false));
@@ -126,10 +121,7 @@
     // assert that term is 'bbb'
     assertEquals("bbb", termEnum.term().utf8ToString());
     assertEquals(100, termEnum.docFreq());
-<<<<<<< HEAD
-=======
     reader.close();
->>>>>>> 2ede77ba
   }
 
   private void addDoc(IndexWriter writer, String value) throws IOException
