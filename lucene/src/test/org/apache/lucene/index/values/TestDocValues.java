package org.apache.lucene.index.values;

/**
 * Licensed to the Apache Software Foundation (ASF) under one or more
 * contributor license agreements.  See the NOTICE file distributed with
 * this work for additional information regarding copyright ownership.
 * The ASF licenses this file to You under the Apache License, Version 2.0
 * (the "License"); you may not use this file except in compliance with
 * the License.  You may obtain a copy of the License at
 *
 *     http://www.apache.org/licenses/LICENSE-2.0
 *
 * Unless required by applicable law or agreed to in writing, software
 * distributed under the License is distributed on an "AS IS" BASIS,
 * WITHOUT WARRANTIES OR CONDITIONS OF ANY KIND, either express or implied.
 * See the License for the specific language governing permissions and
 * limitations under the License.
 */

import java.io.IOException;

import org.apache.lucene.index.values.IndexDocValues.Source;
import org.apache.lucene.store.Directory;
import org.apache.lucene.util.BytesRef;
import org.apache.lucene.util.Counter;
import org.apache.lucene.util.FloatsRef;
import org.apache.lucene.util.LongsRef;
import org.apache.lucene.util.LuceneTestCase;
import org.apache.lucene.util.UnicodeUtil;
import org.apache.lucene.util._TestUtil;

public class TestDocValues extends LuceneTestCase {

  // TODO -- for sorted test, do our own Sort of the
  // values and verify it's identical

  public void testBytesStraight() throws IOException {
    runTestBytes(Bytes.Mode.STRAIGHT, true);
    runTestBytes(Bytes.Mode.STRAIGHT, false);
  }

  public void testBytesDeref() throws IOException {
    runTestBytes(Bytes.Mode.DEREF, true);
    runTestBytes(Bytes.Mode.DEREF, false);
  }

  public void runTestBytes(final Bytes.Mode mode, final boolean fixedSize)
      throws IOException {

    final BytesRef bytesRef = new BytesRef();

    Directory dir = newDirectory();
    final Counter trackBytes = Counter.newCounter();
    Writer w = Bytes.getWriter(dir, "test", mode, fixedSize, trackBytes, newIOContext(random));
    int maxDoc = 220;
    final String[] values = new String[maxDoc];
    final int fixedLength = 1 + atLeast(50);
    for (int i = 0; i < 100; i++) {
      final String s;
      if (i > 0 && random.nextInt(5) <= 2) {
        // use prior value
        s = values[2 * random.nextInt(i)];
      } else {
        s = _TestUtil.randomFixedByteLengthUnicodeString(random, fixedSize? fixedLength : 1 + random.nextInt(39));
      }
      values[2 * i] = s;

      UnicodeUtil.UTF16toUTF8(s, 0, s.length(), bytesRef);
      w.add(2 * i, bytesRef);
    }
    w.finish(maxDoc);
    assertEquals(0, trackBytes.get());

    IndexDocValues r = Bytes.getValues(dir, "test", mode, fixedSize, maxDoc, newIOContext(random));
    for (int iter = 0; iter < 2; iter++) {
      ValuesEnum bytesEnum = getEnum(r);
      assertNotNull("enum is null", bytesEnum);
      BytesRef ref = bytesEnum.bytes();

      for (int i = 0; i < 100; i++) {
        final int idx = 2 * i;
        maybeRandomSeek(bytesEnum, maxDoc);
        assertEquals("doc: " + idx, idx, bytesEnum.seek(idx));
        String utf8String = ref.utf8ToString();
        assertEquals("doc: " + idx + " lenLeft: " + values[idx].length()
            + " lenRight: " + utf8String.length(), values[idx], utf8String);
      }
      maybeRandomSeek(bytesEnum, maxDoc);
      assertEquals(ValuesEnum.NO_MORE_DOCS, bytesEnum.seek(maxDoc));
      assertEquals(ValuesEnum.NO_MORE_DOCS, bytesEnum.seek(maxDoc + 1));

      bytesEnum.close();
    }

    // Verify we can load source twice:
    for (int iter = 0; iter < 2; iter++) {
      Source s;
        s = getSource(r);
      for (int i = 0; i < 100; i++) {
        final int idx = 2 * i;
        assertNotNull("doc " + idx + "; value=" + values[idx], s.getBytes(idx,
            bytesRef));
        assertEquals("doc " + idx, values[idx], s.getBytes(idx, bytesRef)
            .utf8ToString());
      }

    }

    r.close();
    dir.close();
  }

  public void testVariableIntsLimits() throws IOException {
    long[][] minMax = new long[][] { { Long.MIN_VALUE, Long.MAX_VALUE },
        { Long.MIN_VALUE + 1, 1 }, { -1, Long.MAX_VALUE },
        { Long.MIN_VALUE, -1 }, { 1, Long.MAX_VALUE },
        { -1, Long.MAX_VALUE - 1 }, { Long.MIN_VALUE + 2, 1 }, };
    ValueType[] expectedTypes = new ValueType[] { ValueType.FIXED_INTS_64,
        ValueType.FIXED_INTS_64, ValueType.FIXED_INTS_64,
        ValueType.FIXED_INTS_64, ValueType.VAR_INTS, ValueType.VAR_INTS,
        ValueType.VAR_INTS, };
    for (int i = 0; i < minMax.length; i++) {
      Directory dir = newDirectory();
      final Counter trackBytes = Counter.newCounter();
      Writer w = Ints.getWriter(dir, "test", trackBytes, ValueType.VAR_INTS, newIOContext(random));
      w.add(0, minMax[i][0]);
      w.add(1, minMax[i][1]);
      w.finish(2);
      assertEquals(0, trackBytes.get());
      IndexDocValues r = Ints.getValues(dir, "test", 2,  ValueType.VAR_INTS, newIOContext(random));
      Source source = getSource(r);
      assertEquals(i + " with min: " + minMax[i][0] + " max: " + minMax[i][1],
          expectedTypes[i], source.type());
      assertEquals(minMax[i][0], source.getInt(0));
      assertEquals(minMax[i][1], source.getInt(1));
      ValuesEnum iEnum = getEnum(r);
      assertEquals(i + " with min: " + minMax[i][0] + " max: " + minMax[i][1],
          expectedTypes[i], iEnum.type());
      assertEquals(0, iEnum.nextDoc());
      assertEquals(minMax[i][0], iEnum.intsRef.get());
      assertEquals(1, iEnum.nextDoc());
      assertEquals(minMax[i][1], iEnum.intsRef.get());
      assertEquals(ValuesEnum.NO_MORE_DOCS, iEnum.nextDoc());

      r.close();
      dir.close();
    }
  }
  
  public void testVInts() throws IOException {
    testInts(ValueType.VAR_INTS, 63);
  }
  
  public void testFixedInts() throws IOException {
    testInts(ValueType.FIXED_INTS_64, 63);
    testInts(ValueType.FIXED_INTS_32, 31);
    testInts(ValueType.FIXED_INTS_16, 15);
    testInts(ValueType.FIXED_INTS_8, 7);

  }
  
  public void testGetInt8Array() throws IOException {
    byte[] sourceArray = new byte[] {1,2,3};
    Directory dir = newDirectory();
    final Counter trackBytes = Counter.newCounter();
    Writer w = Ints.getWriter(dir, "test", trackBytes, ValueType.FIXED_INTS_8, newIOContext(random));
    for (int i = 0; i < sourceArray.length; i++) {
      w.add(i, (long) sourceArray[i]);
    }
    w.finish(sourceArray.length);
    IndexDocValues r = Ints.getValues(dir, "test", sourceArray.length, ValueType.FIXED_INTS_8, newIOContext(random));
    Source source = r.getSource();
    assertTrue(source.hasArray());
    byte[] loaded = ((byte[])source.getArray());
    assertEquals(loaded.length, sourceArray.length);
    for (int i = 0; i < loaded.length; i++) {
      assertEquals("value didn't match at index " + i, sourceArray[i], loaded[i]);
    }
    r.close();
    dir.close();
  }
  
  public void testGetInt16Array() throws IOException {
    short[] sourceArray = new short[] {1,2,3};
    Directory dir = newDirectory();
    final Counter trackBytes = Counter.newCounter();
    Writer w = Ints.getWriter(dir, "test", trackBytes, ValueType.FIXED_INTS_16, newIOContext(random));
    for (int i = 0; i < sourceArray.length; i++) {
      w.add(i, (long) sourceArray[i]);
    }
    w.finish(sourceArray.length);
    IndexDocValues r = Ints.getValues(dir, "test", sourceArray.length, ValueType.FIXED_INTS_16, newIOContext(random));
    Source source = r.getSource();
    assertTrue(source.hasArray());
    short[] loaded = ((short[])source.getArray());
    assertEquals(loaded.length, sourceArray.length);
    for (int i = 0; i < loaded.length; i++) {
      assertEquals("value didn't match at index " + i, sourceArray[i], loaded[i]);
    }
    r.close();
    dir.close();
  }
  
  public void testGetInt64Array() throws IOException {
    long[] sourceArray = new long[] {1,2,3};
    Directory dir = newDirectory();
    final Counter trackBytes = Counter.newCounter();
    Writer w = Ints.getWriter(dir, "test", trackBytes, ValueType.FIXED_INTS_64, newIOContext(random));
    for (int i = 0; i < sourceArray.length; i++) {
      w.add(i, sourceArray[i]);
    }
    w.finish(sourceArray.length);
    IndexDocValues r = Ints.getValues(dir, "test", sourceArray.length, ValueType.FIXED_INTS_64, newIOContext(random));
    Source source = r.getSource();
    assertTrue(source.hasArray());
    long[] loaded = ((long[])source.getArray());
    assertEquals(loaded.length, sourceArray.length);
    for (int i = 0; i < loaded.length; i++) {
      assertEquals("value didn't match at index " + i, sourceArray[i], loaded[i]);
    }
    r.close();
    dir.close();
  }
  
  public void testGetInt32Array() throws IOException {
    int[] sourceArray = new int[] {1,2,3};
    Directory dir = newDirectory();
    final Counter trackBytes = Counter.newCounter();
    Writer w = Ints.getWriter(dir, "test", trackBytes, ValueType.FIXED_INTS_32, newIOContext(random));
    for (int i = 0; i < sourceArray.length; i++) {
      w.add(i, (long) sourceArray[i]);
    }
    w.finish(sourceArray.length);
    IndexDocValues r = Ints.getValues(dir, "test", sourceArray.length, ValueType.FIXED_INTS_32, newIOContext(random));
    Source source = r.getSource();
    assertTrue(source.hasArray());
    int[] loaded = ((int[])source.getArray());
    assertEquals(loaded.length, sourceArray.length);
    for (int i = 0; i < loaded.length; i++) {
      assertEquals("value didn't match at index " + i, sourceArray[i], loaded[i]);
    }
    r.close();
    dir.close();
  }
  
  public void testGetFloat32Array() throws IOException {
    float[] sourceArray = new float[] {1,2,3};
    Directory dir = newDirectory();
    final Counter trackBytes = Counter.newCounter();
    Writer w = Floats.getWriter(dir, "test", 4, trackBytes, newIOContext(random));
    for (int i = 0; i < sourceArray.length; i++) {
      w.add(i, sourceArray[i]);
    }
    w.finish(sourceArray.length);
    IndexDocValues r = Floats.getValues(dir, "test", 3, newIOContext(random));
    Source source = r.getSource();
    assertTrue(source.hasArray());
    float[] loaded = ((float[])source.getArray());
    assertEquals(loaded.length, sourceArray.length);
    for (int i = 0; i < loaded.length; i++) {
      assertEquals("value didn't match at index " + i, sourceArray[i], loaded[i], 0.0f);
    }
    r.close();
    dir.close();
  }
  
  public void testGetFloat64Array() throws IOException {
    double[] sourceArray = new double[] {1,2,3};
    Directory dir = newDirectory();
    final Counter trackBytes = Counter.newCounter();
    Writer w = Floats.getWriter(dir, "test", 8, trackBytes, newIOContext(random));
    for (int i = 0; i < sourceArray.length; i++) {
      w.add(i, sourceArray[i]);
    }
    w.finish(sourceArray.length);
    IndexDocValues r = Floats.getValues(dir, "test", 3, newIOContext(random));
    Source source = r.getSource();
    assertTrue(source.hasArray());
    double[] loaded = ((double[])source.getArray());
    assertEquals(loaded.length, sourceArray.length);
    for (int i = 0; i < loaded.length; i++) {
      assertEquals("value didn't match at index " + i, sourceArray[i], loaded[i], 0.0d);
    }
    r.close();
    dir.close();
  }

  private void testInts(ValueType type, int maxBit) throws IOException {
    long maxV = 1;
    final int NUM_VALUES = 333 + random.nextInt(333);
    final long[] values = new long[NUM_VALUES];
    for (int rx = 1; rx < maxBit; rx++, maxV *= 2) {
      Directory dir = newDirectory();
      final Counter trackBytes = Counter.newCounter();
      Writer w = Ints.getWriter(dir, "test", trackBytes, type, newIOContext(random));
      for (int i = 0; i < NUM_VALUES; i++) {
        final long v = random.nextLong() % (1 + maxV);
        values[i] = v;
        w.add(i, v);
      }
      final int additionalDocs = 1 + random.nextInt(9);
      w.finish(NUM_VALUES + additionalDocs);
      assertEquals(0, trackBytes.get());

      IndexDocValues r = Ints.getValues(dir, "test", NUM_VALUES + additionalDocs, type, newIOContext(random));
      for (int iter = 0; iter < 2; iter++) {
        Source s = getSource(r);
        assertEquals(type, s.type());
        for (int i = 0; i < NUM_VALUES; i++) {
          final long v = s.getInt(i);
          assertEquals("index " + i, values[i], v);
        }
      }

      for (int iter = 0; iter < 2; iter++) {
        ValuesEnum iEnum = getEnum(r);
        assertEquals(type, iEnum.type());
        LongsRef ints = iEnum.getInt();
        for (int i = 0; i < NUM_VALUES + additionalDocs; i++) {
          assertEquals(i, iEnum.nextDoc());
          if (i < NUM_VALUES) {
            assertEquals(values[i], ints.get());
          } else {
            assertEquals(0, ints.get());
          }
        }
        assertEquals(ValuesEnum.NO_MORE_DOCS, iEnum.nextDoc());
        iEnum.close();
      }

      for (int iter = 0; iter < 2; iter++) {
        ValuesEnum iEnum = getEnum(r);
        assertEquals(type, iEnum.type());
        LongsRef ints = iEnum.getInt();
        for (int i = 0; i < NUM_VALUES + additionalDocs; i += 1 + random.nextInt(25)) {
          maybeRandomSeek(iEnum, NUM_VALUES);
          assertEquals(i, iEnum.seek(i));
          if (i < NUM_VALUES) {
            assertEquals(values[i], ints.get());
          } else {
            assertEquals(0, ints.get());
          }
        }
        maybeRandomSeek(iEnum, NUM_VALUES);
        assertEquals(ValuesEnum.NO_MORE_DOCS, iEnum.seek(NUM_VALUES + additionalDocs));
        iEnum.close();
      }
      r.close();
      dir.close();
    }
  }

  public void testFloats4() throws IOException {
    runTestFloats(4, 0.00001);
  }

  private void runTestFloats(int precision, double delta) throws IOException {
    Directory dir = newDirectory();
    final Counter trackBytes = Counter.newCounter();
    Writer w = Floats.getWriter(dir, "test", precision, trackBytes, newIOContext(random));
    final int NUM_VALUES = 777 + random.nextInt(777);;
    final double[] values = new double[NUM_VALUES];
    for (int i = 0; i < NUM_VALUES; i++) {
      final double v = precision == 4 ? random.nextFloat() : random
          .nextDouble();
      values[i] = v;
      w.add(i, v);
    }
    final int additionalValues = 1 + random.nextInt(10);
    w.finish(NUM_VALUES + additionalValues);
    assertEquals(0, trackBytes.get());

    IndexDocValues r = Floats.getValues(dir, "test", NUM_VALUES + additionalValues, newIOContext(random));
    for (int iter = 0; iter < 2; iter++) {
      Source s = getSource(r);
      for (int i = 0; i < NUM_VALUES; i++) {
        assertEquals(values[i], s.getFloat(i), 0.0f);
      }
    }

    for (int iter = 0; iter < 2; iter++) {
      ValuesEnum fEnum = getEnum(r);
      FloatsRef floats = fEnum.getFloat();
      for (int i = 0; i < NUM_VALUES + additionalValues; i++) {
        assertEquals(i, fEnum.nextDoc());
        if (i < NUM_VALUES) {
          assertEquals(values[i], floats.get(), delta);
        } else {
          assertEquals(0.0d, floats.get(), delta);
        }
      }
      assertEquals(ValuesEnum.NO_MORE_DOCS, fEnum.nextDoc());
      fEnum.close();
    }
    for (int iter = 0; iter < 2; iter++) {
      ValuesEnum fEnum = getEnum(r);
      FloatsRef floats = fEnum.getFloat();
      for (int i = 0; i < NUM_VALUES + additionalValues; i += 1 + random.nextInt(25)) {
        maybeRandomSeek(fEnum, NUM_VALUES);
        assertEquals(i, fEnum.seek(i));
        if (i < NUM_VALUES) {
          assertEquals(values[i], floats.get(), delta);
        } else {
          assertEquals(0.0d, floats.get(), delta);
        }
      }
      maybeRandomSeek(fEnum, NUM_VALUES);
      assertEquals(ValuesEnum.NO_MORE_DOCS, fEnum.seek(NUM_VALUES + additionalValues));
      fEnum.close();
    }

    r.close();
    dir.close();
  }

  public void testFloats8() throws IOException {
    runTestFloats(8, 0.0);
  }
  
  private ValuesEnum getEnum(IndexDocValues values) throws IOException {
    return random.nextBoolean() ? values.getEnum() : getSource(values).getEnum();
  }

  private Source getSource(IndexDocValues values) throws IOException {
    // getSource uses cache internally
    return random.nextBoolean() ? values.load() : values.getSource();
  }
<<<<<<< HEAD
=======

  private SortedSource getSortedSource(IndexDocValues values,
      Comparator<BytesRef> comparator) throws IOException {
    // getSortedSource uses cache internally
    return random.nextBoolean() ? values.loadSorted(comparator) : values
        .getSortedSorted(comparator);
  }
  
  public static void maybeRandomSeek(ValuesEnum valuesEnum, int maxOrd) throws IOException {
    if(random.nextInt(5) == 0) {
      valuesEnum.seek(random.nextInt(maxOrd));
    }
  }
>>>>>>> 980e5d4d
}<|MERGE_RESOLUTION|>--- conflicted
+++ resolved
@@ -425,20 +425,10 @@
     // getSource uses cache internally
     return random.nextBoolean() ? values.load() : values.getSource();
   }
-<<<<<<< HEAD
-=======
-
-  private SortedSource getSortedSource(IndexDocValues values,
-      Comparator<BytesRef> comparator) throws IOException {
-    // getSortedSource uses cache internally
-    return random.nextBoolean() ? values.loadSorted(comparator) : values
-        .getSortedSorted(comparator);
-  }
   
   public static void maybeRandomSeek(ValuesEnum valuesEnum, int maxOrd) throws IOException {
     if(random.nextInt(5) == 0) {
       valuesEnum.seek(random.nextInt(maxOrd));
     }
   }
->>>>>>> 980e5d4d
 }