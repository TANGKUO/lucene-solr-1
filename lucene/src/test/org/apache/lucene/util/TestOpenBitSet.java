--- conflicted
+++ resolved
@@ -172,10 +172,6 @@
   // large enough to flush obvious bugs, small enough to run in <.5 sec as part of a
   // larger testsuite.
   public void testSmall() {
-<<<<<<< HEAD
-    rand = newRandom();
-=======
->>>>>>> 2ede77ba
     doRandomSets(1200 * RANDOM_MULTIPLIER, 1000 * RANDOM_MULTIPLIER, 1);
     doRandomSets(1200 * RANDOM_MULTIPLIER, 1000 * RANDOM_MULTIPLIER, 2);
   }
