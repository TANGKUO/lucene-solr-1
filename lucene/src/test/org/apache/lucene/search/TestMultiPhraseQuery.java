package org.apache.lucene.search;

/**
 * Licensed to the Apache Software Foundation (ASF) under one or more
 * contributor license agreements.  See the NOTICE file distributed with
 * this work for additional information regarding copyright ownership.
 * The ASF licenses this file to You under the Apache License, Version 2.0
 * (the "License"); you may not use this file except in compliance with
 * the License.  You may obtain a copy of the License at
 *
 *     http://www.apache.org/licenses/LICENSE-2.0
 *
 * Unless required by applicable law or agreed to in writing, software
 * distributed under the License is distributed on an "AS IS" BASIS,
 * WITHOUT WARRANTIES OR CONDITIONS OF ANY KIND, either express or implied.
 * See the License for the specific language governing permissions and
 * limitations under the License.
 */

import org.apache.lucene.index.RandomIndexWriter;
import org.apache.lucene.index.Term;
import org.apache.lucene.index.TermsEnum;
import org.apache.lucene.index.IndexReader;
import org.apache.lucene.index.MultiFields;
<<<<<<< HEAD
import org.apache.lucene.util.BytesRef;
import org.apache.lucene.store.MockRAMDirectory;
=======
import org.apache.lucene.store.Directory;
import org.apache.lucene.util.BytesRef;
>>>>>>> 2ede77ba
import org.apache.lucene.document.Document;
import org.apache.lucene.document.Field;

import org.apache.lucene.util.LuceneTestCase;

import java.io.IOException;
import java.util.LinkedList;

/**
 * This class tests the MultiPhraseQuery class.
 * 
 * 
 */
public class TestMultiPhraseQuery extends LuceneTestCase {
<<<<<<< HEAD
  public TestMultiPhraseQuery(String name) {
    super(name);
  }
  
  public void testPhrasePrefix() throws IOException {
    MockRAMDirectory indexStore = new MockRAMDirectory();
    RandomIndexWriter writer = new RandomIndexWriter(newRandom(), indexStore);
=======
  
  public void testPhrasePrefix() throws IOException {
    Directory indexStore = newDirectory();
    RandomIndexWriter writer = new RandomIndexWriter(random, indexStore);
>>>>>>> 2ede77ba
    add("blueberry pie", writer);
    add("blueberry strudel", writer);
    add("blueberry pizza", writer);
    add("blueberry chewing gum", writer);
    add("bluebird pizza", writer);
    add("bluebird foobar pizza", writer);
    add("piccadilly circus", writer);
    
    IndexReader reader = writer.getReader();
    IndexSearcher searcher = new IndexSearcher(reader);
    
    // search for "blueberry pi*":
    MultiPhraseQuery query1 = new MultiPhraseQuery();
    // search for "strawberry pi*":
    MultiPhraseQuery query2 = new MultiPhraseQuery();
    query1.add(new Term("body", "blueberry"));
    query2.add(new Term("body", "strawberry"));
<<<<<<< HEAD
    
    LinkedList<Term> termsWithPrefix = new LinkedList<Term>();
    
    // this TermEnum gives "piccadilly", "pie" and "pizza".
    String prefix = "pi";
    TermsEnum te = MultiFields.getFields(reader).terms("body").iterator();
    te.seek(new BytesRef(prefix));
    do {
      String s = te.term().utf8ToString();
      if (s.startsWith(prefix)) {
        termsWithPrefix.add(new Term("body", s));
      } else {
        break;
      }
    } while (te.next() != null);
    
    query1.add(termsWithPrefix.toArray(new Term[0]));
    assertEquals("body:\"blueberry (piccadilly pie pizza)\"", query1.toString());
    query2.add(termsWithPrefix.toArray(new Term[0]));
    assertEquals("body:\"strawberry (piccadilly pie pizza)\"", query2
        .toString());
    
    ScoreDoc[] result;
    result = searcher.search(query1, null, 1000).scoreDocs;
    assertEquals(2, result.length);
    result = searcher.search(query2, null, 1000).scoreDocs;
    assertEquals(0, result.length);
    
    // search for "blue* pizza":
    MultiPhraseQuery query3 = new MultiPhraseQuery();
    termsWithPrefix.clear();
    prefix = "blue";
    te.seek(new BytesRef(prefix));
    
    do {
      if (te.term().utf8ToString().startsWith(prefix)) {
        termsWithPrefix.add(new Term("body", te.term().utf8ToString()));
      }
    } while (te.next() != null);
    
    query3.add(termsWithPrefix.toArray(new Term[0]));
    query3.add(new Term("body", "pizza"));
    
    result = searcher.search(query3, null, 1000).scoreDocs;
    assertEquals(2, result.length); // blueberry pizza, bluebird pizza
    assertEquals("body:\"(blueberry bluebird) pizza\"", query3.toString());
    
    // test slop:
    query3.setSlop(1);
    result = searcher.search(query3, null, 1000).scoreDocs;
    
    // just make sure no exc:
    searcher.explain(query3, 0);
    
=======
    
    LinkedList<Term> termsWithPrefix = new LinkedList<Term>();
    
    // this TermEnum gives "piccadilly", "pie" and "pizza".
    String prefix = "pi";
    TermsEnum te = MultiFields.getFields(reader).terms("body").iterator();
    te.seek(new BytesRef(prefix));
    do {
      String s = te.term().utf8ToString();
      if (s.startsWith(prefix)) {
        termsWithPrefix.add(new Term("body", s));
      } else {
        break;
      }
    } while (te.next() != null);
    
    query1.add(termsWithPrefix.toArray(new Term[0]));
    assertEquals("body:\"blueberry (piccadilly pie pizza)\"", query1.toString());
    query2.add(termsWithPrefix.toArray(new Term[0]));
    assertEquals("body:\"strawberry (piccadilly pie pizza)\"", query2
        .toString());
    
    ScoreDoc[] result;
    result = searcher.search(query1, null, 1000).scoreDocs;
    assertEquals(2, result.length);
    result = searcher.search(query2, null, 1000).scoreDocs;
    assertEquals(0, result.length);
    
    // search for "blue* pizza":
    MultiPhraseQuery query3 = new MultiPhraseQuery();
    termsWithPrefix.clear();
    prefix = "blue";
    te.seek(new BytesRef(prefix));
    
    do {
      if (te.term().utf8ToString().startsWith(prefix)) {
        termsWithPrefix.add(new Term("body", te.term().utf8ToString()));
      }
    } while (te.next() != null);
    
    query3.add(termsWithPrefix.toArray(new Term[0]));
    query3.add(new Term("body", "pizza"));
    
    result = searcher.search(query3, null, 1000).scoreDocs;
    assertEquals(2, result.length); // blueberry pizza, bluebird pizza
    assertEquals("body:\"(blueberry bluebird) pizza\"", query3.toString());
    
    // test slop:
    query3.setSlop(1);
    result = searcher.search(query3, null, 1000).scoreDocs;
    
    // just make sure no exc:
    searcher.explain(query3, 0);
    
>>>>>>> 2ede77ba
    assertEquals(3, result.length); // blueberry pizza, bluebird pizza, bluebird
                                    // foobar pizza
    
    MultiPhraseQuery query4 = new MultiPhraseQuery();
    try {
      query4.add(new Term("field1", "foo"));
      query4.add(new Term("field2", "foobar"));
      fail();
    } catch (IllegalArgumentException e) {
      // okay, all terms must belong to the same field
    }
    
    writer.close();
    searcher.close();
    reader.close();
    indexStore.close();
<<<<<<< HEAD
    
  }
  
  private void add(String s, RandomIndexWriter writer) throws IOException {
    Document doc = new Document();
    doc.add(new Field("body", s, Field.Store.YES, Field.Index.ANALYZED));
    writer.addDocument(doc);
  }
  
=======
  }

  // LUCENE-2580
  public void testTall() throws IOException {
    Directory indexStore = newDirectory();
    RandomIndexWriter writer = new RandomIndexWriter(random, indexStore);
    add("blueberry chocolate pie", writer);
    add("blueberry chocolate tart", writer);
    IndexReader r = writer.getReader();
    writer.close();

    IndexSearcher searcher = new IndexSearcher(r);
    MultiPhraseQuery q = new MultiPhraseQuery();
    q.add(new Term("body", "blueberry"));
    q.add(new Term("body", "chocolate"));
    q.add(new Term[] {new Term("body", "pie"), new Term("body", "tart")});
    assertEquals(2, searcher.search(q, 1).totalHits);
    r.close();
    indexStore.close();
  }
  
  private void add(String s, RandomIndexWriter writer) throws IOException {
    Document doc = new Document();
    doc.add(newField("body", s, Field.Store.YES, Field.Index.ANALYZED));
    writer.addDocument(doc);
  }
  
>>>>>>> 2ede77ba
  public void testBooleanQueryContainingSingleTermPrefixQuery()
      throws IOException {
    // this tests against bug 33161 (now fixed)
    // In order to cause the bug, the outer query must have more than one term
    // and all terms required.
    // The contained PhraseMultiQuery must contain exactly one term array.
<<<<<<< HEAD
    
    MockRAMDirectory indexStore = new MockRAMDirectory();
    RandomIndexWriter writer = new RandomIndexWriter(newRandom(), indexStore);
    add("blueberry pie", writer);
    add("blueberry chewing gum", writer);
    add("blue raspberry pie", writer);
    
    IndexReader reader = writer.getReader();
    IndexSearcher searcher = new IndexSearcher(reader);
    // This query will be equivalent to +body:pie +body:"blue*"
    BooleanQuery q = new BooleanQuery();
    q.add(new TermQuery(new Term("body", "pie")), BooleanClause.Occur.MUST);
    
    MultiPhraseQuery trouble = new MultiPhraseQuery();
    trouble.add(new Term[] {new Term("body", "blueberry"),
        new Term("body", "blue")});
    q.add(trouble, BooleanClause.Occur.MUST);
    
    // exception will be thrown here without fix
    ScoreDoc[] hits = searcher.search(q, null, 1000).scoreDocs;
    
=======
    Directory indexStore = newDirectory();
    RandomIndexWriter writer = new RandomIndexWriter(random, indexStore);
    add("blueberry pie", writer);
    add("blueberry chewing gum", writer);
    add("blue raspberry pie", writer);
    
    IndexReader reader = writer.getReader();
    IndexSearcher searcher = new IndexSearcher(reader);
    // This query will be equivalent to +body:pie +body:"blue*"
    BooleanQuery q = new BooleanQuery();
    q.add(new TermQuery(new Term("body", "pie")), BooleanClause.Occur.MUST);
    
    MultiPhraseQuery trouble = new MultiPhraseQuery();
    trouble.add(new Term[] {new Term("body", "blueberry"),
        new Term("body", "blue")});
    q.add(trouble, BooleanClause.Occur.MUST);
    
    // exception will be thrown here without fix
    ScoreDoc[] hits = searcher.search(q, null, 1000).scoreDocs;
    
>>>>>>> 2ede77ba
    assertEquals("Wrong number of hits", 2, hits.length);
    
    // just make sure no exc:
    searcher.explain(q, 0);
    
    writer.close();
    searcher.close();
    reader.close();
    indexStore.close();
  }
  
  public void testPhrasePrefixWithBooleanQuery() throws IOException {
<<<<<<< HEAD
    MockRAMDirectory indexStore = new MockRAMDirectory();
    RandomIndexWriter writer = new RandomIndexWriter(newRandom(), indexStore);
=======
    Directory indexStore = newDirectory();
    RandomIndexWriter writer = new RandomIndexWriter(random, indexStore);
>>>>>>> 2ede77ba
    add("This is a test", "object", writer);
    add("a note", "note", writer);
    
    IndexReader reader = writer.getReader();
    IndexSearcher searcher = new IndexSearcher(reader);
    
    // This query will be equivalent to +type:note +body:"a t*"
    BooleanQuery q = new BooleanQuery();
    q.add(new TermQuery(new Term("type", "note")), BooleanClause.Occur.MUST);
    
    MultiPhraseQuery trouble = new MultiPhraseQuery();
    trouble.add(new Term("body", "a"));
    trouble
        .add(new Term[] {new Term("body", "test"), new Term("body", "this")});
    q.add(trouble, BooleanClause.Occur.MUST);
    
    // exception will be thrown here without fix for #35626:
    ScoreDoc[] hits = searcher.search(q, null, 1000).scoreDocs;
    assertEquals("Wrong number of hits", 0, hits.length);
    writer.close();
    searcher.close();
    reader.close();
    indexStore.close();
  }
  
  public void testNoDocs() throws Exception {
<<<<<<< HEAD
    MockRAMDirectory indexStore = new MockRAMDirectory();
    RandomIndexWriter writer = new RandomIndexWriter(newRandom(), indexStore);
=======
    Directory indexStore = newDirectory();
    RandomIndexWriter writer = new RandomIndexWriter(random, indexStore);
>>>>>>> 2ede77ba
    add("a note", "note", writer);
    
    IndexReader reader = writer.getReader();
    IndexSearcher searcher = new IndexSearcher(reader);
    
    MultiPhraseQuery q = new MultiPhraseQuery();
    q.add(new Term("body", "a"));
    q.add(new Term[] {new Term("body", "nope"), new Term("body", "nope")});
    assertEquals("Wrong number of hits", 0,
        searcher.search(q, null, 1).totalHits);
    
    // just make sure no exc:
    searcher.explain(q, 0);
    
    writer.close();
    searcher.close();
    reader.close();
    indexStore.close();
  }
  
  public void testHashCodeAndEquals() {
    MultiPhraseQuery query1 = new MultiPhraseQuery();
    MultiPhraseQuery query2 = new MultiPhraseQuery();
    
    assertEquals(query1.hashCode(), query2.hashCode());
    assertEquals(query1, query2);
    
    Term term1 = new Term("someField", "someText");
    
    query1.add(term1);
    query2.add(term1);
    
    assertEquals(query1.hashCode(), query2.hashCode());
    assertEquals(query1, query2);
    
    Term term2 = new Term("someField", "someMoreText");
    
    query1.add(term2);
    
    assertFalse(query1.hashCode() == query2.hashCode());
    assertFalse(query1.equals(query2));
    
    query2.add(term2);
    
    assertEquals(query1.hashCode(), query2.hashCode());
    assertEquals(query1, query2);
  }
  
  private void add(String s, String type, RandomIndexWriter writer)
      throws IOException {
    Document doc = new Document();
    doc.add(newField("body", s, Field.Store.YES, Field.Index.ANALYZED));
    doc.add(newField("type", type, Field.Store.YES, Field.Index.NOT_ANALYZED));
    writer.addDocument(doc);
  }
  
  // LUCENE-2526
  public void testEmptyToString() {
    new MultiPhraseQuery().toString();
  }
  
}<|MERGE_RESOLUTION|>--- conflicted
+++ resolved
@@ -22,13 +22,8 @@
 import org.apache.lucene.index.TermsEnum;
 import org.apache.lucene.index.IndexReader;
 import org.apache.lucene.index.MultiFields;
-<<<<<<< HEAD
-import org.apache.lucene.util.BytesRef;
-import org.apache.lucene.store.MockRAMDirectory;
-=======
 import org.apache.lucene.store.Directory;
 import org.apache.lucene.util.BytesRef;
->>>>>>> 2ede77ba
 import org.apache.lucene.document.Document;
 import org.apache.lucene.document.Field;
 
@@ -43,20 +38,10 @@
  * 
  */
 public class TestMultiPhraseQuery extends LuceneTestCase {
-<<<<<<< HEAD
-  public TestMultiPhraseQuery(String name) {
-    super(name);
-  }
   
   public void testPhrasePrefix() throws IOException {
-    MockRAMDirectory indexStore = new MockRAMDirectory();
-    RandomIndexWriter writer = new RandomIndexWriter(newRandom(), indexStore);
-=======
-  
-  public void testPhrasePrefix() throws IOException {
-    Directory indexStore = newDirectory();
-    RandomIndexWriter writer = new RandomIndexWriter(random, indexStore);
->>>>>>> 2ede77ba
+    Directory indexStore = newDirectory();
+    RandomIndexWriter writer = new RandomIndexWriter(random, indexStore);
     add("blueberry pie", writer);
     add("blueberry strudel", writer);
     add("blueberry pizza", writer);
@@ -74,7 +59,6 @@
     MultiPhraseQuery query2 = new MultiPhraseQuery();
     query1.add(new Term("body", "blueberry"));
     query2.add(new Term("body", "strawberry"));
-<<<<<<< HEAD
     
     LinkedList<Term> termsWithPrefix = new LinkedList<Term>();
     
@@ -129,62 +113,6 @@
     // just make sure no exc:
     searcher.explain(query3, 0);
     
-=======
-    
-    LinkedList<Term> termsWithPrefix = new LinkedList<Term>();
-    
-    // this TermEnum gives "piccadilly", "pie" and "pizza".
-    String prefix = "pi";
-    TermsEnum te = MultiFields.getFields(reader).terms("body").iterator();
-    te.seek(new BytesRef(prefix));
-    do {
-      String s = te.term().utf8ToString();
-      if (s.startsWith(prefix)) {
-        termsWithPrefix.add(new Term("body", s));
-      } else {
-        break;
-      }
-    } while (te.next() != null);
-    
-    query1.add(termsWithPrefix.toArray(new Term[0]));
-    assertEquals("body:\"blueberry (piccadilly pie pizza)\"", query1.toString());
-    query2.add(termsWithPrefix.toArray(new Term[0]));
-    assertEquals("body:\"strawberry (piccadilly pie pizza)\"", query2
-        .toString());
-    
-    ScoreDoc[] result;
-    result = searcher.search(query1, null, 1000).scoreDocs;
-    assertEquals(2, result.length);
-    result = searcher.search(query2, null, 1000).scoreDocs;
-    assertEquals(0, result.length);
-    
-    // search for "blue* pizza":
-    MultiPhraseQuery query3 = new MultiPhraseQuery();
-    termsWithPrefix.clear();
-    prefix = "blue";
-    te.seek(new BytesRef(prefix));
-    
-    do {
-      if (te.term().utf8ToString().startsWith(prefix)) {
-        termsWithPrefix.add(new Term("body", te.term().utf8ToString()));
-      }
-    } while (te.next() != null);
-    
-    query3.add(termsWithPrefix.toArray(new Term[0]));
-    query3.add(new Term("body", "pizza"));
-    
-    result = searcher.search(query3, null, 1000).scoreDocs;
-    assertEquals(2, result.length); // blueberry pizza, bluebird pizza
-    assertEquals("body:\"(blueberry bluebird) pizza\"", query3.toString());
-    
-    // test slop:
-    query3.setSlop(1);
-    result = searcher.search(query3, null, 1000).scoreDocs;
-    
-    // just make sure no exc:
-    searcher.explain(query3, 0);
-    
->>>>>>> 2ede77ba
     assertEquals(3, result.length); // blueberry pizza, bluebird pizza, bluebird
                                     // foobar pizza
     
@@ -201,17 +129,6 @@
     searcher.close();
     reader.close();
     indexStore.close();
-<<<<<<< HEAD
-    
-  }
-  
-  private void add(String s, RandomIndexWriter writer) throws IOException {
-    Document doc = new Document();
-    doc.add(new Field("body", s, Field.Store.YES, Field.Index.ANALYZED));
-    writer.addDocument(doc);
-  }
-  
-=======
   }
 
   // LUCENE-2580
@@ -239,17 +156,14 @@
     writer.addDocument(doc);
   }
   
->>>>>>> 2ede77ba
   public void testBooleanQueryContainingSingleTermPrefixQuery()
       throws IOException {
     // this tests against bug 33161 (now fixed)
     // In order to cause the bug, the outer query must have more than one term
     // and all terms required.
     // The contained PhraseMultiQuery must contain exactly one term array.
-<<<<<<< HEAD
-    
-    MockRAMDirectory indexStore = new MockRAMDirectory();
-    RandomIndexWriter writer = new RandomIndexWriter(newRandom(), indexStore);
+    Directory indexStore = newDirectory();
+    RandomIndexWriter writer = new RandomIndexWriter(random, indexStore);
     add("blueberry pie", writer);
     add("blueberry chewing gum", writer);
     add("blue raspberry pie", writer);
@@ -268,28 +182,6 @@
     // exception will be thrown here without fix
     ScoreDoc[] hits = searcher.search(q, null, 1000).scoreDocs;
     
-=======
-    Directory indexStore = newDirectory();
-    RandomIndexWriter writer = new RandomIndexWriter(random, indexStore);
-    add("blueberry pie", writer);
-    add("blueberry chewing gum", writer);
-    add("blue raspberry pie", writer);
-    
-    IndexReader reader = writer.getReader();
-    IndexSearcher searcher = new IndexSearcher(reader);
-    // This query will be equivalent to +body:pie +body:"blue*"
-    BooleanQuery q = new BooleanQuery();
-    q.add(new TermQuery(new Term("body", "pie")), BooleanClause.Occur.MUST);
-    
-    MultiPhraseQuery trouble = new MultiPhraseQuery();
-    trouble.add(new Term[] {new Term("body", "blueberry"),
-        new Term("body", "blue")});
-    q.add(trouble, BooleanClause.Occur.MUST);
-    
-    // exception will be thrown here without fix
-    ScoreDoc[] hits = searcher.search(q, null, 1000).scoreDocs;
-    
->>>>>>> 2ede77ba
     assertEquals("Wrong number of hits", 2, hits.length);
     
     // just make sure no exc:
@@ -302,13 +194,8 @@
   }
   
   public void testPhrasePrefixWithBooleanQuery() throws IOException {
-<<<<<<< HEAD
-    MockRAMDirectory indexStore = new MockRAMDirectory();
-    RandomIndexWriter writer = new RandomIndexWriter(newRandom(), indexStore);
-=======
-    Directory indexStore = newDirectory();
-    RandomIndexWriter writer = new RandomIndexWriter(random, indexStore);
->>>>>>> 2ede77ba
+    Directory indexStore = newDirectory();
+    RandomIndexWriter writer = new RandomIndexWriter(random, indexStore);
     add("This is a test", "object", writer);
     add("a note", "note", writer);
     
@@ -335,13 +222,8 @@
   }
   
   public void testNoDocs() throws Exception {
-<<<<<<< HEAD
-    MockRAMDirectory indexStore = new MockRAMDirectory();
-    RandomIndexWriter writer = new RandomIndexWriter(newRandom(), indexStore);
-=======
-    Directory indexStore = newDirectory();
-    RandomIndexWriter writer = new RandomIndexWriter(random, indexStore);
->>>>>>> 2ede77ba
+    Directory indexStore = newDirectory();
+    RandomIndexWriter writer = new RandomIndexWriter(random, indexStore);
     add("a note", "note", writer);
     
     IndexReader reader = writer.getReader();
