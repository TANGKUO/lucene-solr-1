package org.apache.lucene.search;

/*
 * Licensed to the Apache Software Foundation (ASF) under one or more
 * contributor license agreements.  See the NOTICE file distributed with
 * this work for additional information regarding copyright ownership.
 * The ASF licenses this file to You under the Apache License, Version 2.0
 * (the "License"); you may not use this file except in compliance with
 * the License.  You may obtain a copy of the License at
 *
 *     http://www.apache.org/licenses/LICENSE-2.0
 *
 * Unless required by applicable law or agreed to in writing, software
 * distributed under the License is distributed on an "AS IS" BASIS,
 * WITHOUT WARRANTIES OR CONDITIONS OF ANY KIND, either express or implied.
 * See the License for the specific language governing permissions and
 * limitations under the License.
 */

import java.io.IOException;

import org.apache.lucene.index.AtomicReaderContext;
import org.apache.lucene.index.Norm;
import org.apache.lucene.search.similarities.Similarity;
import org.apache.lucene.util.Bits;
import org.apache.lucene.util.BytesRef;
import org.apache.lucene.index.FieldInvertState;
import org.apache.lucene.util.PriorityQueue;

/**
 * Holds all implementations of classes in the o.a.l.search package as a
 * back-compatibility test. It does not run any tests per-se, however if 
 * someone adds a method to an interface or abstract method to an abstract
 * class, one of the implementations here will fail to compile and so we know
 * back-compat policy was violated.
 */
final class JustCompileSearch {

  private static final String UNSUPPORTED_MSG = "unsupported: used for back-compat testing only !";

  static final class JustCompileCollector extends Collector {

    @Override
    public void collect(int doc) {
      throw new UnsupportedOperationException(UNSUPPORTED_MSG);
    }

    @Override
    public void setNextReader(AtomicReaderContext context) {
      throw new UnsupportedOperationException(UNSUPPORTED_MSG);
    }

    @Override
    public void setScorer(Scorer scorer) {
      throw new UnsupportedOperationException(UNSUPPORTED_MSG);
    }
    
    @Override
    public boolean acceptsDocsOutOfOrder() {
      throw new UnsupportedOperationException(UNSUPPORTED_MSG);
    }

  }
  
  static final class JustCompileDocIdSet extends DocIdSet {

    @Override
    public DocIdSetIterator iterator() {
      throw new UnsupportedOperationException(UNSUPPORTED_MSG);
    }
    
  }

  static final class JustCompileDocIdSetIterator extends DocIdSetIterator {

    @Override
    public int docID() {
      throw new UnsupportedOperationException(UNSUPPORTED_MSG);
    }

    @Override
    public int nextDoc() {
      throw new UnsupportedOperationException(UNSUPPORTED_MSG);
    }
    
    @Override
    public int advance(int target) {
      throw new UnsupportedOperationException(UNSUPPORTED_MSG);
    }

    @Override
    public long estimateCost() {
      throw new UnsupportedOperationException(UNSUPPORTED_MSG);
    }
  }
  
  static final class JustCompileExtendedFieldCacheLongParser implements FieldCache.LongParser {

    public long parseLong(BytesRef string) {
      throw new UnsupportedOperationException(UNSUPPORTED_MSG);
    }
    
  }
  
  static final class JustCompileExtendedFieldCacheDoubleParser implements FieldCache.DoubleParser {
    
    public double parseDouble(BytesRef term) {
      throw new UnsupportedOperationException(UNSUPPORTED_MSG);
    }
    
  }

  static final class JustCompileFieldComparator extends FieldComparator<Object> {

    @Override
    public int compare(int slot1, int slot2) {
      throw new UnsupportedOperationException(UNSUPPORTED_MSG);
    }

    @Override
    public int compareBottom(int doc) {
      throw new UnsupportedOperationException(UNSUPPORTED_MSG);
    }

    @Override
    public void copy(int slot, int doc) {
      throw new UnsupportedOperationException(UNSUPPORTED_MSG);
    }

    @Override
    public void setBottom(int slot) {
      throw new UnsupportedOperationException(UNSUPPORTED_MSG);
    }

    @Override
    public FieldComparator<Object> setNextReader(AtomicReaderContext context) {
      throw new UnsupportedOperationException(UNSUPPORTED_MSG);
    }

    @Override
    public Object value(int slot) {
      throw new UnsupportedOperationException(UNSUPPORTED_MSG);
    }

    @Override
    public int compareDocToValue(int doc, Object value) {
      throw new UnsupportedOperationException(UNSUPPORTED_MSG);
    }
  }

  static final class JustCompileFieldComparatorSource extends FieldComparatorSource {

    @Override
    public FieldComparator<?> newComparator(String fieldname, int numHits,
        int sortPos, boolean reversed) {
      throw new UnsupportedOperationException(UNSUPPORTED_MSG);
    }
    
  }

  static final class JustCompileFilter extends Filter {
    // Filter is just an abstract class with no abstract methods. However it is
    // still added here in case someone will add abstract methods in the future.
    
    @Override
    public DocIdSet getDocIdSet(AtomicReaderContext context, Bits acceptDocs) {
      return null;
    }
  }

  static final class JustCompileFilteredDocIdSet extends FilteredDocIdSet {

    public JustCompileFilteredDocIdSet(DocIdSet innerSet) {
      super(innerSet);
    }

    @Override
    protected boolean match(int docid) {
      throw new UnsupportedOperationException(UNSUPPORTED_MSG);
    }
    
  }

  static final class JustCompileFilteredDocIdSetIterator extends FilteredDocIdSetIterator {

    public JustCompileFilteredDocIdSetIterator(DocIdSetIterator innerIter) {
      super(innerIter);
    }

    @Override
    protected boolean match(int doc) {
      throw new UnsupportedOperationException(UNSUPPORTED_MSG);
    }

    @Override
    public long estimateCost() {
      throw new UnsupportedOperationException(UNSUPPORTED_MSG);
    }
    
  }

<<<<<<< HEAD
  static final class JustCompilePhraseScorer extends PhraseScorer {

    JustCompilePhraseScorer(Weight weight, PhraseQuery.PostingsAndFreq[] postings,
        Similarity.SloppySimScorer docScorer) {
      super(weight, postings, docScorer);
    }

    @Override
    protected float phraseFreq() {
      throw new UnsupportedOperationException(UNSUPPORTED_MSG);
    }

    @Override
    public long estimateCost() {
      throw new UnsupportedOperationException(UNSUPPORTED_MSG);
    }
    
  }

=======
>>>>>>> 113f51e4
  static final class JustCompileQuery extends Query {

    @Override
    public String toString(String field) {
      throw new UnsupportedOperationException(UNSUPPORTED_MSG);
    }
    
  }
  
  static final class JustCompileScorer extends Scorer {

    protected JustCompileScorer(Weight weight) {
      super(weight);
    }

    @Override
    public boolean score(Collector collector, int max, int firstDocID) {
      throw new UnsupportedOperationException(UNSUPPORTED_MSG);
    }
    
    @Override
    public float score() {
      throw new UnsupportedOperationException(UNSUPPORTED_MSG);
    }
    
    @Override
    public int freq() {
      throw new UnsupportedOperationException(UNSUPPORTED_MSG);
    }

    @Override
    public int docID() {
      throw new UnsupportedOperationException(UNSUPPORTED_MSG);
    }

    @Override
    public int nextDoc() {
      throw new UnsupportedOperationException(UNSUPPORTED_MSG);
    }
    
    @Override
    public int advance(int target) {
      throw new UnsupportedOperationException(UNSUPPORTED_MSG);
    }

    @Override
    public long estimateCost() {
      throw new UnsupportedOperationException(UNSUPPORTED_MSG);
    }
  }
  
  static final class JustCompileSimilarity extends Similarity {

    @Override
    public SimWeight computeWeight(float queryBoost, CollectionStatistics collectionStats, TermStatistics... termStats) {
      throw new UnsupportedOperationException(UNSUPPORTED_MSG);
    }

    @Override
    public ExactSimScorer exactSimScorer(SimWeight stats, AtomicReaderContext context) {
      throw new UnsupportedOperationException(UNSUPPORTED_MSG);
    }

    @Override
    public SloppySimScorer sloppySimScorer(SimWeight stats, AtomicReaderContext context) {
      throw new UnsupportedOperationException(UNSUPPORTED_MSG);
    }

    @Override
    public void computeNorm(FieldInvertState state, Norm norm) {
      throw new UnsupportedOperationException(UNSUPPORTED_MSG);
    }
  }

  static final class JustCompileTopDocsCollector extends TopDocsCollector<ScoreDoc> {

    protected JustCompileTopDocsCollector(PriorityQueue<ScoreDoc> pq) {
      super(pq);
    }

    @Override
    public void collect(int doc) {
      throw new UnsupportedOperationException(UNSUPPORTED_MSG);
    }

    @Override
    public void setNextReader(AtomicReaderContext context) {
      throw new UnsupportedOperationException(UNSUPPORTED_MSG);
    }

    @Override
    public void setScorer(Scorer scorer) {
      throw new UnsupportedOperationException(UNSUPPORTED_MSG);
    }
    
    @Override
    public boolean acceptsDocsOutOfOrder() {
      throw new UnsupportedOperationException(UNSUPPORTED_MSG);
    }

    @Override
    public TopDocs topDocs() {
        throw new UnsupportedOperationException( UNSUPPORTED_MSG );
    }

    @Override
    public TopDocs topDocs( int start ) {
        throw new UnsupportedOperationException( UNSUPPORTED_MSG );
    }

    @Override
    public TopDocs topDocs( int start, int end ) {
        throw new UnsupportedOperationException( UNSUPPORTED_MSG );
    }
    
  }

  static final class JustCompileWeight extends Weight {

    @Override
    public Explanation explain(AtomicReaderContext context, int doc) {
      throw new UnsupportedOperationException(UNSUPPORTED_MSG);
    }

    @Override
    public Query getQuery() {
      throw new UnsupportedOperationException(UNSUPPORTED_MSG);
    }

    @Override
    public void normalize(float norm, float topLevelBoost) {
      throw new UnsupportedOperationException(UNSUPPORTED_MSG);
    }

    @Override
    public float getValueForNormalization() {
      throw new UnsupportedOperationException(UNSUPPORTED_MSG);
    }

    @Override
    public Scorer scorer(AtomicReaderContext context, boolean scoreDocsInOrder,
        boolean topScorer, Bits acceptDocs) {
      throw new UnsupportedOperationException(UNSUPPORTED_MSG);
    }
    
  }
  
}<|MERGE_RESOLUTION|>--- conflicted
+++ resolved
@@ -199,28 +199,6 @@
     
   }
 
-<<<<<<< HEAD
-  static final class JustCompilePhraseScorer extends PhraseScorer {
-
-    JustCompilePhraseScorer(Weight weight, PhraseQuery.PostingsAndFreq[] postings,
-        Similarity.SloppySimScorer docScorer) {
-      super(weight, postings, docScorer);
-    }
-
-    @Override
-    protected float phraseFreq() {
-      throw new UnsupportedOperationException(UNSUPPORTED_MSG);
-    }
-
-    @Override
-    public long estimateCost() {
-      throw new UnsupportedOperationException(UNSUPPORTED_MSG);
-    }
-    
-  }
-
-=======
->>>>>>> 113f51e4
   static final class JustCompileQuery extends Query {
 
     @Override
