package org.apache.lucene.search;

/*
 * Licensed to the Apache Software Foundation (ASF) under one or more
 * contributor license agreements.  See the NOTICE file distributed with
 * this work for additional information regarding copyright ownership.
 * The ASF licenses this file to You under the Apache License, Version 2.0
 * (the "License"); you may not use this file except in compliance with
 * the License.  You may obtain a copy of the License at
 *
 *     http://www.apache.org/licenses/LICENSE-2.0
 *
 * Unless required by applicable law or agreed to in writing, software
 * distributed under the License is distributed on an "AS IS" BASIS,
 * WITHOUT WARRANTIES OR CONDITIONS OF ANY KIND, either express or implied.
 * See the License for the specific language governing permissions and
 * limitations under the License.
 */

import java.io.IOException;
import java.util.Collections;
import java.util.Map;
import java.util.WeakHashMap;

import org.apache.lucene.index.AtomicReader;
import org.apache.lucene.index.AtomicReaderContext;
import org.apache.lucene.index.DirectoryReader; // javadocs
import org.apache.lucene.util.FixedBitSet;
import org.apache.lucene.util.Bits;

/**
 * Wraps another {@link Filter}'s result and caches it.  The purpose is to allow
 * filters to simply filter, and then wrap with this class
 * to add caching.
 */
public class CachingWrapperFilter extends Filter {
  // TODO: make this filter aware of ReaderContext. a cached filter could 
  // specify the actual readers key or something similar to indicate on which
  // level of the readers hierarchy it should be cached.
  private final Filter filter;
  private final Map<Object,DocIdSet> cache = Collections.synchronizedMap(new WeakHashMap<Object,DocIdSet>());

  /** Wraps another filter's result and caches it.
   * @param filter Filter to cache results of
   */
  public CachingWrapperFilter(Filter filter) {
    this.filter = filter;
  }

  /** Provide the DocIdSet to be cached, using the DocIdSet provided
   *  by the wrapped Filter.
   *  <p>This implementation returns the given {@link DocIdSet}, if {@link DocIdSet#isCacheable}
   *  returns <code>true</code>, else it copies the {@link DocIdSetIterator} into
   *  a {@link FixedBitSet}.
   */
  protected DocIdSet docIdSetToCache(DocIdSet docIdSet, AtomicReader reader) throws IOException {
    if (docIdSet == null) {
      // this is better than returning null, as the nonnull result can be cached
      return DocIdSet.EMPTY_DOCIDSET;
    } else if (docIdSet.isCacheable()) {
      return docIdSet;
    } else {
      final DocIdSetIterator it = docIdSet.iterator();
      // null is allowed to be returned by iterator(),
      // in this case we wrap with the empty set,
      // which is cacheable.
      if (it == null) {
        return DocIdSet.EMPTY_DOCIDSET;
      } else {
        final FixedBitSet bits = new FixedBitSet(reader.maxDoc());
        bits.or(it);
        return new CostCachingDocIDSet(bits, it.estimateCost());
      }
    }
  }

  // for testing
  int hitCount, missCount;

  @Override
  public DocIdSet getDocIdSet(AtomicReaderContext context, final Bits acceptDocs) throws IOException {
    final AtomicReader reader = context.reader();
    final Object key = reader.getCoreCacheKey();

    DocIdSet docIdSet = cache.get(key);
    if (docIdSet != null) {
      hitCount++;
    } else {
      missCount++;
<<<<<<< HEAD
      DocIdSet toCache = filter.getDocIdSet(context, cacheAcceptDocs);
      docIdSet = docIdSetToCache(toCache, reader);
=======
      docIdSet = docIdSetToCache(filter.getDocIdSet(context, null), reader);
>>>>>>> 113f51e4
      cache.put(key, docIdSet);
    }

    return BitsFilteredDocIdSet.wrap(docIdSet, acceptDocs);
  }

  @Override
  public String toString() {
    return "CachingWrapperFilter("+filter+")";
  }

  @Override
  public boolean equals(Object o) {
    if (!(o instanceof CachingWrapperFilter)) return false;
    final CachingWrapperFilter other = (CachingWrapperFilter) o;
    return this.filter.equals(other.filter);
  }

  @Override
  public int hashCode() {
    return (filter.hashCode() ^ 0x1117BF25);
  }
  
  private static final class CostCachingDocIDSet extends DocIdSet {

    private final DocIdSet innerSet;
    private final long estimatedCost;
    public CostCachingDocIDSet(DocIdSet innerSet, long estimatedCost) {
      this.estimatedCost = estimatedCost;
      this.innerSet = innerSet;
    }

    @Override
    public Bits bits() throws IOException {
      return innerSet.bits();
    }

    @Override
    public boolean isCacheable() {
      return innerSet.isCacheable();
    }

    /**
     * Implementation of the contract to build a DocIdSetIterator.
     * @see DocIdSetIterator
     * @see FilteredDocIdSetIterator
     */
    @Override
    public DocIdSetIterator iterator() throws IOException {
      final DocIdSetIterator iterator = innerSet.iterator();
      if (iterator == null) {
        return null;
      }
      return new DocIdSetIterator() {

        @Override
        public long estimateCost() {
          return estimatedCost;
        }

        @Override
        public int docID() {
          return iterator.docID();
        }

        @Override
        public int nextDoc() throws IOException {
          return iterator.nextDoc();
        }

        @Override
        public int advance(int target) throws IOException {
          return iterator.advance(target);
        }
      };
    }
  }
}<|MERGE_RESOLUTION|>--- conflicted
+++ resolved
@@ -87,12 +87,7 @@
       hitCount++;
     } else {
       missCount++;
-<<<<<<< HEAD
-      DocIdSet toCache = filter.getDocIdSet(context, cacheAcceptDocs);
-      docIdSet = docIdSetToCache(toCache, reader);
-=======
       docIdSet = docIdSetToCache(filter.getDocIdSet(context, null), reader);
->>>>>>> 113f51e4
       cache.put(key, docIdSet);
     }
 
