package org.apache.lucene.search;

/*
 * Licensed to the Apache Software Foundation (ASF) under one or more
 * contributor license agreements.  See the NOTICE file distributed with
 * this work for additional information regarding copyright ownership.
 * The ASF licenses this file to You under the Apache License, Version 2.0
 * (the "License"); you may not use this file except in compliance with
 * the License.  You may obtain a copy of the License at
 *
 *     http://www.apache.org/licenses/LICENSE-2.0
 *
 * Unless required by applicable law or agreed to in writing, software
 * distributed under the License is distributed on an "AS IS" BASIS,
 * WITHOUT WARRANTIES OR CONDITIONS OF ANY KIND, either express or implied.
 * See the License for the specific language governing permissions and
 * limitations under the License.
 */

import org.apache.lucene.util.ArrayUtil;
import java.io.IOException;
import java.util.ArrayList;
import java.util.Collection;
import java.util.Comparator;

/** Scorer for conjunctions, sets of queries, all of which are required. */
class ConjunctionScorer extends Scorer {
  
  private final Scorer[] scorers;
  private int lastDoc = -1;
  private final Scorer lead;

  public ConjunctionScorer(Weight weight, Collection<Scorer> scorers) throws IOException {
    this(weight, scorers.toArray(new Scorer[scorers.size()]));
  }

  public ConjunctionScorer(Weight weight, Scorer... scorers) throws IOException {
    super(weight);
    this.scorers = scorers;
    // Sort the array the first time to allow the least frequent Scorer to
    // lead the matching.
    ArrayUtil.mergeSort(scorers, new Comparator<Scorer>() { // sort the array
      public int compare(Scorer o1, Scorer o2) {
        return Long.signum(o1.estimateCost() - o2.estimateCost());
      }
    });
    lead = scorers[0]; // least frequent Scorer leads the intersection
  }

  private int doNext(int doc) throws IOException {
    do {
      if (lead.docID() == DocIdSetIterator.NO_MORE_DOCS) {
        return NO_MORE_DOCS;
      }
      advanceHead: do {
        for (int i = 1; i < scorers.length; i++) {
          int currentDoc = scorers[i].docID();
          if (currentDoc < doc) {
            currentDoc = scorers[i].advance(doc);
          }
          if (currentDoc > doc) {
            // DocsEnum beyond the current doc - break and advance lead
            break advanceHead;
          }
        }
        // success - all DocsEnums are on the same doc
        return doc;
      } while (true);
      // advance head for next iteration
      doc = lead.nextDoc();  
    } while (true);
  }
  
  @Override
  public int advance(int target) throws IOException {
    int doc = lead.advance(target);
    return lastDoc = doNext(doc);
  }

  @Override
  public int docID() {
    return lastDoc;
  }
  
  @Override
  public int nextDoc() throws IOException {
    int doc = lead.nextDoc();
    return lastDoc = doNext(doc);
  }
  
  @Override
  public float score() throws IOException {
    // TODO: sum into a double and cast to float if we ever send required clauses to BS1
    float sum = 0.0f;
    for (Scorer scorer : scorers) {
      sum += scorer.score();
    }
    return sum;
  }

  @Override
<<<<<<< HEAD
  public float freq() {
=======
  public int freq() throws IOException {
>>>>>>> 113f51e4
    return scorers.length;
  }

  @Override
  public Collection<ChildScorer> getChildren() {
    ArrayList<ChildScorer> children = new ArrayList<ChildScorer>(scorers.length);
    for (Scorer scorer : scorers) {
      children.add(new ChildScorer(scorer, "MUST"));
    }
    return children;
  }

  @Override
  public long estimateCost() {
    return lead.estimateCost() * scorers.length;
  }
}<|MERGE_RESOLUTION|>--- conflicted
+++ resolved
@@ -99,11 +99,7 @@
   }
 
   @Override
-<<<<<<< HEAD
-  public float freq() {
-=======
   public int freq() throws IOException {
->>>>>>> 113f51e4
     return scorers.length;
   }
 
