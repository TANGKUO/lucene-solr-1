package org.apache.lucene.search;

/*
 * Licensed to the Apache Software Foundation (ASF) under one or more
 * contributor license agreements.  See the NOTICE file distributed with
 * this work for additional information regarding copyright ownership.
 * The ASF licenses this file to You under the Apache License, Version 2.0
 * (the "License"); you may not use this file except in compliance with
 * the License.  You may obtain a copy of the License at
 *
 *     http://www.apache.org/licenses/LICENSE-2.0
 *
 * Unless required by applicable law or agreed to in writing, software
 * distributed under the License is distributed on an "AS IS" BASIS,
 * WITHOUT WARRANTIES OR CONDITIONS OF ANY KIND, either express or implied.
 * See the License for the specific language governing permissions and
 * limitations under the License.
 */

import java.io.IOException;
import java.util.ArrayList;
import java.util.Arrays;
import java.util.Comparator;
import java.util.HashMap;
import java.util.HashSet;
import java.util.LinkedHashMap;

import org.apache.lucene.index.Term;
import org.apache.lucene.search.similarities.Similarity;
import org.apache.lucene.util.OpenBitSet;

final class SloppyPhraseScorer extends Scorer {
  private PhrasePositions min, max;

  private float sloppyFreq; //phrase frequency in current doc as computed by phraseFreq().

  private final Similarity.SloppySimScorer docScorer;
  
  private final int slop;
  private final int numPostings;
  private final PhraseQueue pq; // for advancing min position
  
  private int end; // current largest phrase position  

  private boolean hasRpts; // flag indicating that there are repetitions (as checked in first candidate doc)
  private boolean checkedRpts; // flag to only check for repetitions in first candidate doc
  private boolean hasMultiTermRpts; //  
  private PhrasePositions[][] rptGroups; // in each group are PPs that repeats each other (i.e. same term), sorted by (query) offset 
  private PhrasePositions[] rptStack; // temporary stack for switching colliding repeating pps 
  
<<<<<<< HEAD
  private final long cost;
=======
  private int numMatches;
>>>>>>> 113f51e4
  
  SloppyPhraseScorer(Weight weight, PhraseQuery.PostingsAndFreq[] postings,
      int slop, Similarity.SloppySimScorer docScorer) {
    super(weight);
    this.docScorer = docScorer;
    this.slop = slop;
    this.numPostings = postings==null ? 0 : postings.length;
    pq = new PhraseQueue(postings.length);
<<<<<<< HEAD
    // minimum docfreq * # of terms
    // TODO: should we use totalTermFreq instead?
    cost = postings[0].docFreq * (long)postings.length;
=======
    // convert tps to a list of phrase positions.
    // note: phrase-position differs from term-position in that its position
    // reflects the phrase offset: pp.pos = tp.pos - offset.
    // this allows to easily identify a matching (exact) phrase 
    // when all PhrasePositions have exactly the same position.
    if (postings.length > 0) {
      min = new PhrasePositions(postings[0].postings, postings[0].position, 0, postings[0].terms);
      max = min;
      max.doc = -1;
      for (int i = 1; i < postings.length; i++) {
        PhrasePositions pp = new PhrasePositions(postings[i].postings, postings[i].position, i, postings[i].terms);
        max.next = pp;
        max = pp;
        max.doc = -1;
      }
      max.next = min; // make it cyclic for easier manipulation
    }
>>>>>>> 113f51e4
  }

  /**
   * Score a candidate doc for all slop-valid position-combinations (matches) 
   * encountered while traversing/hopping the PhrasePositions.
   * <br> The score contribution of a match depends on the distance: 
   * <br> - highest score for distance=0 (exact match).
   * <br> - score gets lower as distance gets higher.
   * <br>Example: for query "a b"~2, a document "x a b a y" can be scored twice: 
   * once for "a b" (distance=0), and once for "b a" (distance=2).
   * <br>Possibly not all valid combinations are encountered, because for efficiency  
   * we always propagate the least PhrasePosition. This allows to base on 
   * PriorityQueue and move forward faster. 
   * As result, for example, document "a b c b a"
   * would score differently for queries "a b c"~4 and "c b a"~4, although 
   * they really are equivalent. 
   * Similarly, for doc "a b c b a f g", query "c b"~2 
   * would get same score as "g f"~2, although "c b"~2 could be matched twice.
   * We may want to fix this in the future (currently not, for performance reasons).
   */
  private float phraseFreq() throws IOException {
    if (!initPhrasePositions()) {
      return 0.0f;
    }
    float freq = 0.0f;
    numMatches = 0;
    PhrasePositions pp = pq.pop();
    int matchLength = end - pp.position;
    int next = pq.top().position; 
    while (advancePP(pp)) {
      if (hasRpts && !advanceRpts(pp)) {
        break; // pps exhausted
      }
      if (pp.position > next) { // done minimizing current match-length 
        if (matchLength <= slop) {
          freq += docScorer.computeSlopFactor(matchLength); // score match
          numMatches++;
        }      
        pq.add(pp);
        pp = pq.pop();
        next = pq.top().position;
        matchLength = end - pp.position;
      } else {
        int matchLength2 = end - pp.position;
        if (matchLength2 < matchLength) {
          matchLength = matchLength2;
        }
      }
    }
    if (matchLength <= slop) {
      freq += docScorer.computeSlopFactor(matchLength); // score match
      numMatches++;
    }    
    return freq;
  }

  /** advance a PhrasePosition and update 'end', return false if exhausted */
  private boolean advancePP(PhrasePositions pp) throws IOException {
    if (!pp.nextPosition()) {
      return false;
    }
    if (pp.position > end) {
      end = pp.position;
    }
    return true;
  }
  
  /** pp was just advanced. If that caused a repeater collision, resolve by advancing the lesser
   * of the two colliding pps. Note that there can only be one collision, as by the initialization
   * there were no collisions before pp was advanced.  */
  private boolean advanceRpts(PhrasePositions pp) throws IOException {
    if (pp.rptGroup < 0) {
      return true; // not a repeater
    }
    PhrasePositions[] rg = rptGroups[pp.rptGroup];
    OpenBitSet bits = new OpenBitSet(rg.length); // for re-queuing after collisions are resolved
    int k0 = pp.rptInd;
    int k;
    while((k=collide(pp)) >= 0) {
      pp = lesser(pp, rg[k]); // always advance the lesser of the (only) two colliding pps
      if (!advancePP(pp)) {
        return false; // exhausted
      }
      if (k != k0) { // careful: mark only those currently in the queue
        bits.set(k); // mark that pp2 need to be re-queued
      }
    }
    // collisions resolved, now re-queue
    // empty (partially) the queue until seeing all pps advanced for resolving collisions
    int n = 0;
    while (bits.cardinality() > 0) {
      PhrasePositions pp2 = pq.pop();
      rptStack[n++] = pp2;
      if (pp2.rptGroup >= 0 && bits.get(pp2.rptInd)) {
        bits.clear(pp2.rptInd);
      }
    }
    // add back to queue
    for (int i=n-1; i>=0; i--) {
      pq.add(rptStack[i]);
    }
    return true;
  }

  /** compare two pps, but only by position and offset */
  private PhrasePositions lesser(PhrasePositions pp, PhrasePositions pp2) {
    if (pp.position < pp2.position ||
        (pp.position == pp2.position && pp.offset < pp2.offset)) {
      return pp;
    }
    return pp2;
  }

  /** index of a pp2 colliding with pp, or -1 if none */
  private int collide(PhrasePositions pp) {
    int tpPos = tpPos(pp);
    PhrasePositions[] rg = rptGroups[pp.rptGroup];
    for (int i=0; i<rg.length; i++) {
      PhrasePositions pp2 = rg[i];
      if (pp2 != pp && tpPos(pp2) == tpPos) {
        return pp2.rptInd;
      }
    }
    return -1;
  }

  /**
   * Initialize PhrasePositions in place.
   * A one time initialization for this scorer (on first doc matching all terms):
   * <ul>
   *  <li>Check if there are repetitions
   *  <li>If there are, find groups of repetitions.
   * </ul>
   * Examples:
   * <ol>
   *  <li>no repetitions: <b>"ho my"~2</b>
   *  <li>repetitions: <b>"ho my my"~2</b>
   *  <li>repetitions: <b>"my ho my"~2</b>
   * </ol>
   * @return false if PPs are exhausted (and so current doc will not be a match) 
   */
  private boolean initPhrasePositions() throws IOException {
    end = Integer.MIN_VALUE;
    if (!checkedRpts) {
      return initFirstTime();
    }
    if (!hasRpts) {
      initSimple();
      return true; // PPs available
    }
    return initComplex();
  }
  
  /** no repeats: simplest case, and most common. It is important to keep this piece of the code simple and efficient */
  private void initSimple() throws IOException {
    //System.err.println("initSimple: doc: "+min.doc);
    pq.clear();
    // position pps and build queue from list
    for (PhrasePositions pp=min,prev=null; prev!=max; pp=(prev=pp).next) {  // iterate cyclic list: done once handled max
      pp.firstPosition();
      if (pp.position > end) {
        end = pp.position;
      }
      pq.add(pp);
    }
  }
  
  /** with repeats: not so simple. */
  private boolean initComplex() throws IOException {
    //System.err.println("initComplex: doc: "+min.doc);
    placeFirstPositions();
    if (!advanceRepeatGroups()) {
      return false; // PPs exhausted
    }
    fillQueue();
    return true; // PPs available
  }

  /** move all PPs to their first position */
  private void placeFirstPositions() throws IOException {
    for (PhrasePositions pp=min,prev=null; prev!=max; pp=(prev=pp).next) { // iterate cyclic list: done once handled max
      pp.firstPosition();
    }
  }

  /** Fill the queue (all pps are already placed */
  private void fillQueue() {
    pq.clear();
    for (PhrasePositions pp=min,prev=null; prev!=max; pp=(prev=pp).next) {  // iterate cyclic list: done once handled max
      if (pp.position > end) {
        end = pp.position;
      }
      pq.add(pp);
    }
  }

  /** At initialization (each doc), each repetition group is sorted by (query) offset.
   * This provides the start condition: no collisions.
   * <p>Case 1: no multi-term repeats<br>
   * It is sufficient to advance each pp in the group by one less than its group index.
   * So lesser pp is not advanced, 2nd one advance once, 3rd one advanced twice, etc.
   * <p>Case 2: multi-term repeats<br>
   * 
   * @return false if PPs are exhausted. 
   */
  private boolean advanceRepeatGroups() throws IOException {
    for (PhrasePositions[] rg: rptGroups) { 
      if (hasMultiTermRpts) {
        // more involved, some may not collide
        int incr;
        for (int i=0; i<rg.length; i+=incr) {
          incr = 1;
          PhrasePositions pp = rg[i];
          int k;
          while((k=collide(pp)) >= 0) {
            PhrasePositions pp2 = lesser(pp, rg[k]);
            if (!advancePP(pp2)) {  // at initialization always advance pp with higher offset
              return false; // exhausted
            }
            if (pp2.rptInd < i) { // should not happen?
              incr = 0;
              break;
            }
          }
        }
      } else {
        // simpler, we know exactly how much to advance
        for (int j=1; j<rg.length; j++) {
          for (int k=0; k<j; k++) {
            if (!rg[j].nextPosition()) {
              return false; // PPs exhausted
            }
          }
        }
      }
    }
    return true; // PPs available
  }
  
  /** initialize with checking for repeats. Heavy work, but done only for the first candidate doc.<p>
   * If there are repetitions, check if multi-term postings (MTP) are involved.<p>
   * Without MTP, once PPs are placed in the first candidate doc, repeats (and groups) are visible.<br>
   * With MTP, a more complex check is needed, up-front, as there may be "hidden collisions".<br>
   * For example P1 has {A,B}, P1 has {B,C}, and the first doc is: "A C B". At start, P1 would point
   * to "A", p2 to "C", and it will not be identified that P1 and P2 are repetitions of each other.<p>
   * The more complex initialization has two parts:<br>
   * (1) identification of repetition groups.<br>
   * (2) advancing repeat groups at the start of the doc.<br>
   * For (1), a possible solution is to just create a single repetition group, 
   * made of all repeating pps. But this would slow down the check for collisions, 
   * as all pps would need to be checked. Instead, we compute "connected regions" 
   * on the bipartite graph of postings and terms.  
   */
  private boolean initFirstTime() throws IOException {
    //System.err.println("initFirstTime: doc: "+min.doc);
    checkedRpts = true;
    placeFirstPositions();

    LinkedHashMap<Term,Integer> rptTerms = repeatingTerms(); 
    hasRpts = !rptTerms.isEmpty();

    if (hasRpts) {
      rptStack = new PhrasePositions[numPostings]; // needed with repetitions
      ArrayList<ArrayList<PhrasePositions>> rgs = gatherRptGroups(rptTerms);
      sortRptGroups(rgs);
      if (!advanceRepeatGroups()) {
        return false; // PPs exhausted
      }
    }
    
    fillQueue();
    return true; // PPs available
  }

  /** sort each repetition group by (query) offset. 
   * Done only once (at first doc) and allows to initialize faster for each doc. */
  private void sortRptGroups(ArrayList<ArrayList<PhrasePositions>> rgs) {
    rptGroups = new PhrasePositions[rgs.size()][];
    Comparator<PhrasePositions> cmprtr = new Comparator<PhrasePositions>() {
      public int compare(PhrasePositions pp1, PhrasePositions pp2) {
        return pp1.offset - pp2.offset;
      }
    };
    for (int i=0; i<rptGroups.length; i++) {
      PhrasePositions[] rg = rgs.get(i).toArray(new PhrasePositions[0]);
      Arrays.sort(rg, cmprtr);
      rptGroups[i] = rg;
      for (int j=0; j<rg.length; j++) {
        rg[j].rptInd = j; // we use this index for efficient re-queuing
      }
    }
  }

  /** Detect repetition groups. Done once - for first doc */
  private ArrayList<ArrayList<PhrasePositions>> gatherRptGroups(LinkedHashMap<Term,Integer> rptTerms) throws IOException {
    PhrasePositions[] rpp = repeatingPPs(rptTerms); 
    ArrayList<ArrayList<PhrasePositions>> res = new ArrayList<ArrayList<PhrasePositions>>();
    if (!hasMultiTermRpts) {
      // simpler - no multi-terms - can base on positions in first doc
      for (int i=0; i<rpp.length; i++) {
        PhrasePositions pp = rpp[i];
        if (pp.rptGroup >=0) continue; // already marked as a repetition
        int tpPos = tpPos(pp);
        for (int j=i+1; j<rpp.length; j++) {
          PhrasePositions pp2 = rpp[j];
          if (
              pp2.rptGroup >=0        // already marked as a repetition
              || pp2.offset == pp.offset // not a repetition: two PPs are originally in same offset in the query! 
              || tpPos(pp2) != tpPos) {  // not a repetition
            continue; 
          }
          // a repetition
          int g = pp.rptGroup;
          if (g < 0) {
            g = res.size();
            pp.rptGroup = g;  
            ArrayList<PhrasePositions> rl = new ArrayList<PhrasePositions>(2);
            rl.add(pp);
            res.add(rl); 
          }
          pp2.rptGroup = g;
          res.get(g).add(pp2);
        }
      }
    } else {
      // more involved - has multi-terms
      ArrayList<HashSet<PhrasePositions>> tmp = new ArrayList<HashSet<PhrasePositions>>();
      ArrayList<OpenBitSet> bb = ppTermsBitSets(rpp, rptTerms);
      unionTermGroups(bb);
      HashMap<Term,Integer> tg = termGroups(rptTerms, bb);
      HashSet<Integer> distinctGroupIDs = new HashSet<Integer>(tg.values());
      for (int i=0; i<distinctGroupIDs.size(); i++) {
        tmp.add(new HashSet<PhrasePositions>());
      }
      for (PhrasePositions pp : rpp) {
        for (Term t: pp.terms) {
          if (rptTerms.containsKey(t)) {
            int g = tg.get(t);
            tmp.get(g).add(pp);
            assert pp.rptGroup==-1 || pp.rptGroup==g;  
            pp.rptGroup = g;
          }
        }
      }
      for (HashSet<PhrasePositions> hs : tmp) {
        res.add(new ArrayList<PhrasePositions>(hs));
      }
    }
    return res;
  }

  /** Actual position in doc of a PhrasePosition, relies on that position = tpPos - offset) */
  private final int tpPos(PhrasePositions pp) {
    return pp.position + pp.offset;
  }

  /** find repeating terms and assign them ordinal values */
  private LinkedHashMap<Term,Integer> repeatingTerms() {
    LinkedHashMap<Term,Integer> tord = new LinkedHashMap<Term,Integer>();
    HashMap<Term,Integer> tcnt = new HashMap<Term,Integer>();
    for (PhrasePositions pp=min,prev=null; prev!=max; pp=(prev=pp).next) { // iterate cyclic list: done once handled max
      for (Term t : pp.terms) {
        Integer cnt0 = tcnt.get(t);
        Integer cnt = cnt0==null ? new Integer(1) : new Integer(1+cnt0.intValue());
        tcnt.put(t, cnt);
        if (cnt==2) {
          tord.put(t,tord.size());
        }
      }
    }
    return tord;
  }

  /** find repeating pps, and for each, if has multi-terms, update this.hasMultiTermRpts */
  private PhrasePositions[] repeatingPPs(HashMap<Term,Integer> rptTerms) {
    ArrayList<PhrasePositions> rp = new ArrayList<PhrasePositions>(); 
    for (PhrasePositions pp=min,prev=null; prev!=max; pp=(prev=pp).next) { // iterate cyclic list: done once handled max
      for (Term t : pp.terms) {
        if (rptTerms.containsKey(t)) {
          rp.add(pp);
          hasMultiTermRpts |= (pp.terms.length > 1);
          break;
        }
      }
    }
    return rp.toArray(new PhrasePositions[0]);
  }
  
  /** bit-sets - for each repeating pp, for each of its repeating terms, the term ordinal values is set */
  private ArrayList<OpenBitSet> ppTermsBitSets(PhrasePositions[] rpp, HashMap<Term,Integer> tord) {
    ArrayList<OpenBitSet> bb = new ArrayList<OpenBitSet>(rpp.length);
    for (PhrasePositions pp : rpp) {
      OpenBitSet b = new OpenBitSet(tord.size());
      Integer ord;
      for (Term t: pp.terms) {
        if ((ord=tord.get(t))!=null) {
          b.set(ord);
        }
      }
      bb.add(b);
    }
    return bb;
  }
  
  /** union (term group) bit-sets until they are disjoint (O(n^^2)), and each group have different terms */
  private void unionTermGroups(ArrayList<OpenBitSet> bb) {
    int incr;
    for (int i=0; i<bb.size()-1; i+=incr) {
      incr = 1;
      int j = i+1;
      while (j<bb.size()) {
        if (bb.get(i).intersects(bb.get(j))) {
          bb.get(i).union(bb.get(j));
          bb.remove(j);
          incr = 0;
        } else {
          ++j;
        }
      }
    }
  }
  
  /** map each term to the single group that contains it */ 
  private HashMap<Term,Integer> termGroups(LinkedHashMap<Term,Integer> tord, ArrayList<OpenBitSet> bb) throws IOException {
    HashMap<Term,Integer> tg = new HashMap<Term,Integer>();
    Term[] t = tord.keySet().toArray(new Term[0]);
    for (int i=0; i<bb.size(); i++) { // i is the group no.
      DocIdSetIterator bits = bb.get(i).iterator();
      int ord;
      while ((ord=bits.nextDoc())!=NO_MORE_DOCS) {
        tg.put(t[ord],i);
      }
    }
    return tg;
  }

  @Override
<<<<<<< HEAD
  public long estimateCost() {
    return cost;
=======
  public int freq() {
    return numMatches;
  }
  
  float sloppyFreq() {
    return sloppyFreq;
>>>>>>> 113f51e4
  }
  
//  private void printQueue(PrintStream ps, PhrasePositions ext, String title) {
//    //if (min.doc != ?) return;
//    ps.println();
//    ps.println("---- "+title);
//    ps.println("EXT: "+ext);
//    PhrasePositions[] t = new PhrasePositions[pq.size()];
//    if (pq.size()>0) {
//      t[0] = pq.pop();
//      ps.println("  " + 0 + "  " + t[0]);
//      for (int i=1; i<t.length; i++) {
//        t[i] = pq.pop();
//        assert t[i-1].position <= t[i].position;
//        ps.println("  " + i + "  " + t[i]);
//      }
//      // add them back
//      for (int i=t.length-1; i>=0; i--) {
//        pq.add(t[i]);
//      }
//    }
//  }
  
  private boolean advanceMin(int target) throws IOException {
    if (!min.skipTo(target)) { 
      max.doc = NO_MORE_DOCS; // for further calls to docID() 
      return false;
    }
    min = min.next; // cyclic
    max = max.next; // cyclic
    return true;
  }
  
  @Override
  public int docID() {
    return max.doc; 
  }

  @Override
  public int nextDoc() throws IOException {
    return advance(max.doc);
  }
  
  @Override
  public float score() {
    return docScorer.score(max.doc, sloppyFreq);
  }

  @Override
  public int advance(int target) throws IOException {
    sloppyFreq = 0.0f;
    if (!advanceMin(target)) {
      return NO_MORE_DOCS;
    }        
    boolean restart=false;
    while (sloppyFreq == 0.0f) {
      while (min.doc < max.doc || restart) {
        restart = false;
        if (!advanceMin(max.doc)) {
          return NO_MORE_DOCS;
        }        
      }
      // found a doc with all of the terms
      sloppyFreq = phraseFreq(); // check for phrase
      restart = true;
    } 

    // found a match
    return max.doc;
  }
  
  @Override
  public String toString() { return "scorer(" + weight + ")"; }
}<|MERGE_RESOLUTION|>--- conflicted
+++ resolved
@@ -48,11 +48,8 @@
   private PhrasePositions[][] rptGroups; // in each group are PPs that repeats each other (i.e. same term), sorted by (query) offset 
   private PhrasePositions[] rptStack; // temporary stack for switching colliding repeating pps 
   
-<<<<<<< HEAD
   private final long cost;
-=======
   private int numMatches;
->>>>>>> 113f51e4
   
   SloppyPhraseScorer(Weight weight, PhraseQuery.PostingsAndFreq[] postings,
       int slop, Similarity.SloppySimScorer docScorer) {
@@ -61,11 +58,9 @@
     this.slop = slop;
     this.numPostings = postings==null ? 0 : postings.length;
     pq = new PhraseQueue(postings.length);
-<<<<<<< HEAD
     // minimum docfreq * # of terms
     // TODO: should we use totalTermFreq instead?
     cost = postings[0].docFreq * (long)postings.length;
-=======
     // convert tps to a list of phrase positions.
     // note: phrase-position differs from term-position in that its position
     // reflects the phrase offset: pp.pos = tp.pos - offset.
@@ -83,7 +78,6 @@
       }
       max.next = min; // make it cyclic for easier manipulation
     }
->>>>>>> 113f51e4
   }
 
   /**
@@ -521,17 +515,16 @@
   }
 
   @Override
-<<<<<<< HEAD
   public long estimateCost() {
     return cost;
-=======
+  }
+  
   public int freq() {
     return numMatches;
   }
   
   float sloppyFreq() {
     return sloppyFreq;
->>>>>>> 113f51e4
   }
   
 //  private void printQueue(PrintStream ps, PhrasePositions ext, String title) {
