--- conflicted
+++ resolved
@@ -53,23 +53,20 @@
     return curScore;
   }
 
-<<<<<<< HEAD
-=======
   @Override
   public int freq() throws IOException {
-    return scorer.freq();
+    return in.freq();
   }
 
   @Override
   public int docID() {
-    return scorer.docID();
+    return in.docID();
   }
 
   @Override
   public int nextDoc() throws IOException {
-    return scorer.nextDoc();
+    return in.nextDoc();
   }
->>>>>>> 113f51e4
   
   @Override
   public void score(Collector collector) throws IOException {
