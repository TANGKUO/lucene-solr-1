--- conflicted
+++ resolved
@@ -38,17 +38,16 @@
 //   - we could make this work also w/ "normal" reopen/commit?
 
 /**
- * Utility class to manage sharing near-real-time searchers across multiple
- * searching threads.
- * 
- * <p>
- * NOTE: to use this class, you must call reopen periodically. The
- * {@link NRTManagerReopenThread} is a simple class to do this on a periodic
- * basis. If you implement your own reopener, be sure to call
- * {@link #addWaitingListener} so your reopener is notified when a caller is
- * waiting for a specific generation searcher.
- * </p>
- * 
+ * Utility class to manage sharing near-real-time searchers
+ * across multiple searching threads.
+ *
+ * <p>NOTE: to use this class, you must call reopen
+ * periodically.  The {@link NRTManagerReopenThread} is a
+ * simple class to do this on a periodic basis.  If you
+ * implement your own reopener, be sure to call {@link
+ * #addWaitingListener} so your reopener is notified when a
+ * caller is waiting for a specific generation searcher. </p>
+ *
  * @lucene.experimental
  */
 
@@ -65,23 +64,21 @@
   /**
    * Create new NRTManager.
    * 
-   * @param writer
-   *          IndexWriter to open near-real-time readers
-   * @param es
-   *          optional ExecutorService so different segments can be searched
-   *          concurrently (see
-   *          {@link IndexSearcher#IndexSearcher(IndexReader,ExecutorService)}.
-   *          Pass null to search segments sequentially.
-   * @param warmer
-   *          optional {@link SearcherWarmer}. Pass null if you don't require
-   *          the searcher to warmed before going live. If this is non-null then
-   *          a merged segment warmer is installed on the provided IndexWriter's
-   *          config.
-   * 
-   *          <p>
-   *          <b>NOTE</b>: the provided {@link SearcherWarmer} is not invoked
-   *          for the initial searcher; you should warm it yourself if
-   *          necessary.
+   *  @param writer IndexWriter to open near-real-time
+   *         readers
+   *  @param es optional ExecutorService so different segments can
+   *         be searched concurrently (see {@link
+   *         IndexSearcher#IndexSearcher(IndexReader,ExecutorService)}.  Pass null
+   *         to search segments sequentially.
+   *  @param warmer optional {@link SearcherWarmer}.  Pass
+   *         null if you don't require the searcher to warmed
+   *         before going live.  If this is non-null then a
+   *         merged segment warmer is installed on the
+   *         provided IndexWriter's config.
+   *
+   *  <p><b>NOTE</b>: the provided {@link SearcherWarmer} is
+   *  not invoked for the initial searcher; you should
+   *  warm it yourself if necessary.
    */
   public NRTManager(IndexWriter writer, ExecutorService es,
       SearcherWarmer warmer, boolean applyDeletes) throws IOException {
@@ -98,64 +95,54 @@
 
     if (this.warmer != null) {
       writer.getConfig().setMergedSegmentWarmer(
-          new IndexWriter.IndexReaderWarmer() {
-            @Override
-            public void warm(IndexReader reader) throws IOException {
-              NRTManager.this.warmer.warm(new IndexSearcher(reader,
-                  NRTManager.this.es));
-            }
-          });
+         new IndexWriter.IndexReaderWarmer() {
+           @Override
+           public void warm(IndexReader reader) throws IOException {
+             NRTManager.this.warmer.warm(new IndexSearcher(reader, NRTManager.this.es));
+           }
+         });
     }
   }
 
-  /**
-   * NRTManager invokes this interface to notify it when a caller is waiting for
-   * a specific generation searcher to be visible.
-   */
+  /** NRTManager invokes this interface to notify it when a
+   *  caller is waiting for a specific generation searcher
+   *  to be visible. */
   public static interface WaitingListener {
     public void waiting(boolean requiresDeletes, long targetGen);
   }
 
-  /**
-   * Adds a listener, to be notified when a caller is waiting for a specific
-   * generation searcher to be visible.
-   */
+  /** Adds a listener, to be notified when a caller is
+   *  waiting for a specific generation searcher to be
+   *  visible. */
   public void addWaitingListener(WaitingListener l) {
     waitingListeners.add(l);
   }
 
-  /**
-   * Remove a listener added with {@link #addWaitingListener}.
-   */
+  /** Remove a listener added with {@link
+   *  #addWaitingListener}. */
   public void removeWaitingListener(WaitingListener l) {
     waitingListeners.remove(l);
   }
 
-  public long updateDocument(Term t, Iterable<? extends IndexableField> d,
-      Analyzer a) throws IOException {
+  public long updateDocument(Term t, Iterable<? extends IndexableField> d, Analyzer a) throws IOException {
     writer.updateDocument(t, d, a);
     // Return gen as of when indexing finished:
     return indexingGen.get();
   }
 
-  public long updateDocument(Term t, Iterable<? extends IndexableField> d)
-      throws IOException {
+  public long updateDocument(Term t, Iterable<? extends IndexableField> d) throws IOException {
     writer.updateDocument(t, d);
     // Return gen as of when indexing finished:
     return indexingGen.get();
   }
 
-  public long updateDocuments(Term t,
-      Iterable<? extends Iterable<? extends IndexableField>> docs, Analyzer a)
-      throws IOException {
+  public long updateDocuments(Term t, Iterable<? extends Iterable<? extends IndexableField>> docs, Analyzer a) throws IOException {
     writer.updateDocuments(t, docs, a);
     // Return gen as of when indexing finished:
     return indexingGen.get();
   }
 
-  public long updateDocuments(Term t,
-      Iterable<? extends Iterable<? extends IndexableField>> docs)
-      throws IOException {
+  public long updateDocuments(Term t, Iterable<? extends Iterable<? extends IndexableField>> docs) throws IOException {
     writer.updateDocuments(t, docs);
     // Return gen as of when indexing finished:
     return indexingGen.get();
@@ -173,31 +160,25 @@
     return indexingGen.get();
   }
 
-  public long addDocument(Iterable<? extends IndexableField> d, Analyzer a)
-      throws IOException {
+  public long addDocument(Iterable<? extends IndexableField> d, Analyzer a) throws IOException {
     writer.addDocument(d, a);
     // Return gen as of when indexing finished:
     return indexingGen.get();
   }
 
-  public long addDocuments(
-      Iterable<? extends Iterable<? extends IndexableField>> docs, Analyzer a)
-      throws IOException {
+  public long addDocuments(Iterable<? extends Iterable<? extends IndexableField>> docs, Analyzer a) throws IOException {
     writer.addDocuments(docs, a);
     // Return gen as of when indexing finished:
     return indexingGen.get();
   }
 
-  public long addDocument(Iterable<? extends IndexableField> d)
-      throws IOException {
+  public long addDocument(Iterable<? extends IndexableField> d) throws IOException {
     writer.addDocument(d);
     // Return gen as of when indexing finished:
     return indexingGen.get();
   }
 
-  public long addDocuments(
-      Iterable<? extends Iterable<? extends IndexableField>> docs)
-      throws IOException {
+  public long addDocuments(Iterable<? extends Iterable<? extends IndexableField>> docs) throws IOException {
     writer.addDocuments(docs);
     // Return gen as of when indexing finished:
     return indexingGen.get();
@@ -255,14 +236,13 @@
           return false;
         }
 
-<<<<<<< HEAD
         // System.out.println("indexingGen now " + indexingGen);
 
         // .reopen() returns a new reference:
 
         // Start from whichever searcher is most current:
         final IndexSearcher startSearcher = currentSearcher;
-        final IndexReader nextReader = startSearcher.getIndexReader().reopen(
+        final IndexReader nextReader = IndexReader.openIfChanged(startSearcher.getIndexReader(),
             writer, applyDeletes);
 
         if (nextReader != startSearcher.getIndexReader()) {
@@ -278,18 +258,6 @@
               }
             }
           }
-=======
-    // Start from whichever searcher is most current:
-    final IndexSearcher startSearcher = noDeletesSearchingGen.get() > searchingGen.get() ? noDeletesCurrentSearcher : currentSearcher;
-    IndexReader nextReader = IndexReader.openIfChanged(startSearcher.getIndexReader(), writer, applyDeletes);
-    if (nextReader == null) {
-      // NOTE: doesn't happen currently in Lucene (reopen on
-      // NRT reader always returns new reader), but could in
-      // the future:
-      nextReader = startSearcher.getIndexReader();
-      nextReader.incRef();
-    }
->>>>>>> b093653a
 
           boolean success = false;
           try {
