package org.apache.lucene.search;

/**
 * Licensed to the Apache Software Foundation (ASF) under one or more
 * contributor license agreements.  See the NOTICE file distributed with
 * this work for additional information regarding copyright ownership.
 * The ASF licenses this file to You under the Apache License, Version 2.0
 * (the "License"); you may not use this file except in compliance with
 * the License.  You may obtain a copy of the License at
 *
 *     http://www.apache.org/licenses/LICENSE-2.0
 *
 * Unless required by applicable law or agreed to in writing, software
 * distributed under the License is distributed on an "AS IS" BASIS,
 * WITHOUT WARRANTIES OR CONDITIONS OF ANY KIND, either express or implied.
 * See the License for the specific language governing permissions and
 * limitations under the License.
 */

import java.io.IOException;
import java.util.concurrent.ExecutorService;
import java.util.concurrent.Semaphore;

import org.apache.lucene.index.IndexReader;
import org.apache.lucene.index.IndexWriter;
import org.apache.lucene.index.NRTManager; // javadocs
import org.apache.lucene.search.IndexSearcher; // javadocs
import org.apache.lucene.store.AlreadyClosedException;
import org.apache.lucene.store.Directory;

/** Utility class to safely share {@link IndexSearcher} instances
 *  across multiple threads, while periodically reopening.
 *  This class ensures each IndexSearcher instance is not
 *  closed until it is no longer needed.
 *
 *  <p>Use {@link #acquire} to obtain the current searcher, and
 *  {@link #release} to release it, like this:
 *
 *  <pre>
 *    IndexSearcher s = manager.acquire();
 *    try {
 *      // Do searching, doc retrieval, etc. with s
 *    } finally {
 *      manager.release(s);
 *    }
 *    // Do not use s after this!
 *    s = null;
 *  </pre>
 *
 *  <p>In addition you should periodically call {@link
 *  #maybeReopen}.  While it's possible to call this just
 *  before running each query, this is discouraged since it
 *  penalizes the unlucky queries that do the reopen.  It's
 *  better to  use a separate background thread, that
 *  periodically calls maybeReopen.  Finally, be sure to
 *  call {@link #close} once you are done.
 *
 *  <p><b>NOTE</b>: if you have an {@link IndexWriter}, it's
 *  better to use {@link NRTManager} since that class pulls
 *  near-real-time readers from the IndexWriter.
 *
 *  @lucene.experimental
 */

public class SearcherManager extends SearchManager {

  private final SearcherWarmer warmer;
  private final Semaphore reopening = new Semaphore(1);
  private final ExecutorService es;

  /** Opens an initial searcher from the Directory.
   *
   * @param dir Directory to open the searcher from
   *
   * @param warmer optional {@link SearcherWarmer}.  Pass
   *        null if you don't require the searcher to warmed
   *        before going live.
   *
   *  <p><b>NOTE</b>: the provided {@link SearcherWarmer} is
   *  not invoked for the initial searcher; you should
   *  warm it yourself if necessary.
   */
  public SearcherManager(Directory dir, SearcherWarmer warmer) throws IOException {
    this(dir, warmer, null);
  }

  /** Opens an initial searcher from the Directory.
   *
   * @param dir Directory to open the searcher from
   *
   * @param warmer optional {@link SearcherWarmer}.  Pass
   *        null if you don't require the searcher to warmed
   *        before going live.
   *
   * @param es optional ExecutorService so different segments can
   *        be searched concurrently (see {@link
   *        IndexSearcher#IndexSearcher(IndexReader,ExecutorService)}.  Pass null
   *        to search segments sequentially.
   *
   *  <p><b>NOTE</b>: the provided {@link SearcherWarmer} is
   *  not invoked for the initial searcher; you should
   *  warm it yourself if necessary.
   */
  public SearcherManager(Directory dir, SearcherWarmer warmer, ExecutorService es) throws IOException {
    this.es = es;
    currentSearcher = new IndexSearcher(IndexReader.open(dir), this.es);
    this.warmer = warmer;
  }

<<<<<<< HEAD
  /* (non-Javadoc)
   * @see org.apache.lucene.search.SearchManager#maybeReopen()
=======
  /** You must call this, periodically, to perform a
   *  reopen.  This calls {@link IndexReader#openIfChanged} on the
   *  underlying reader, and if that returns a new reader,
   *  it's warmed (if you provided a {@link SearcherWarmer}
   *  and then swapped into production.
   *
   *  <p><b>Threads</b>: it's fine for more than one thread to
   *  call this at once.  Only the first thread will attempt
   *  the reopen; subsequent threads will see that another
   *  thread is already handling reopen and will return
   *  immediately.  Note that this means if another thread
   *  is already reopening then subsequent threads will
   *  return right away without waiting for the reader
   *  reopen to complete.</p>
   *
   *  <p>This method returns true if a new reader was in
   *  fact opened.</p>
>>>>>>> b093653a
   */
  @Override
  public boolean maybeReopen()
    throws  IOException {

    if (currentSearcher == null) {
      throw new AlreadyClosedException("this SearcherManager is closed");
    }

    // Ensure only 1 thread does reopen at once; other
    // threads just return immediately:
    if (reopening.tryAcquire()) {
      try {
        IndexReader newReader = IndexReader.openIfChanged(currentSearcher.getIndexReader());
        if (newReader != null) {
          IndexSearcher newSearcher = new IndexSearcher(newReader, es);
          boolean success = false;
          try {
            if (warmer != null) {
              warmer.warm(newSearcher);
            }
            swapSearcher(newSearcher);
            success = true;
          } finally {
            if (!success) {
              release(newSearcher);
            }
          }
          return true;
        } else {
          return false;
        }
      } finally {
        reopening.release();
      }
    } else {
      return false;
    }
  }

  /* (non-Javadoc)
   * @see org.apache.lucene.search.SearchManager#release(org.apache.lucene.search.IndexSearcher)
   */
  @Override
  public void release(IndexSearcher searcher)
    throws IOException {
    searcher.getIndexReader().decRef();
  }

  // Replaces old searcher with new one - needs to be synced to make close() work
  private synchronized void swapSearcher(IndexSearcher newSearcher)
    throws IOException {
    IndexSearcher oldSearcher = currentSearcher;
    if (oldSearcher == null) {
      throw new AlreadyClosedException("this SearcherManager is closed");
    }
    currentSearcher = newSearcher;
    release(oldSearcher);
  }

  /* (non-Javadoc)
   * @see org.apache.lucene.search.SearchManager#close()
   */
  @Override
  public synchronized void close() throws IOException {
    if (currentSearcher != null) {
      // make sure we can call this more than once
      // closeable javadoc says:
      //   if this is already closed then invoking this method has no effect.
      swapSearcher(null);
    }
  }
}<|MERGE_RESOLUTION|>--- conflicted
+++ resolved
@@ -107,29 +107,6 @@
     this.warmer = warmer;
   }
 
-<<<<<<< HEAD
-  /* (non-Javadoc)
-   * @see org.apache.lucene.search.SearchManager#maybeReopen()
-=======
-  /** You must call this, periodically, to perform a
-   *  reopen.  This calls {@link IndexReader#openIfChanged} on the
-   *  underlying reader, and if that returns a new reader,
-   *  it's warmed (if you provided a {@link SearcherWarmer}
-   *  and then swapped into production.
-   *
-   *  <p><b>Threads</b>: it's fine for more than one thread to
-   *  call this at once.  Only the first thread will attempt
-   *  the reopen; subsequent threads will see that another
-   *  thread is already handling reopen and will return
-   *  immediately.  Note that this means if another thread
-   *  is already reopening then subsequent threads will
-   *  return right away without waiting for the reader
-   *  reopen to complete.</p>
-   *
-   *  <p>This method returns true if a new reader was in
-   *  fact opened.</p>
->>>>>>> b093653a
-   */
   @Override
   public boolean maybeReopen()
     throws  IOException {
@@ -169,9 +146,6 @@
     }
   }
 
-  /* (non-Javadoc)
-   * @see org.apache.lucene.search.SearchManager#release(org.apache.lucene.search.IndexSearcher)
-   */
   @Override
   public void release(IndexSearcher searcher)
     throws IOException {
@@ -189,9 +163,7 @@
     release(oldSearcher);
   }
 
-  /* (non-Javadoc)
-   * @see org.apache.lucene.search.SearchManager#close()
-   */
+
   @Override
   public synchronized void close() throws IOException {
     if (currentSearcher != null) {
